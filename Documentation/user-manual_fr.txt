:icons:
:toc:
:toc-placement: manual
:numbered:

image::images/Subsurface4Banner.jpg["Banner", align="center"]

[big]#MANUEL UTILISATEUR#

*Auteurs du manuel* : Willem Ferguson, Jacco van Koll, Dirk Hohndel, Reinout Hoornweg,
Linus Torvalds, Miika Turkia, Amit Chaudhuri, Jan Schubert, Salvador Cuñat, Pedro Neves

[blue]#_Version 4.4, Février 2015_#


Bienvenue en tant qu'utilisateur de _Subsurface_, un programme avancé
d'enregistrement de plongées (carnet de plongées) avec une bonne
infrastructure pour décrire, organiser, interpréter et imprimer des plongées
en scaphandre et en apnée. _Subsurface_ offre de nombreux avantages par
rapport à d'autres solutions logicielles similaires :

 - Avez-vous besoin d'une façon d'enregistrer vos plongées utilisant des
   équipements loisirs, même sans utiliser d'ordinateur de plongée ?
 - Utilisez-vous deux marques différentes d'ordinateurs de plongée, chacun avec
   son propre logiciel propriétaire pour télécharger les enregistrements des
   plongées ? Plongez-vous avec un recycleur ou un équipement en circuit ouvert
   ou de loisir ? Utilisez-vous un enregistreur de profondeur et de durée
   Reefnet Sensus avec un ordinateur de plongée ? _Subsurface_ offre une
   interface standard pour télécharger les enregistrements des plongées à
   partir de tous ces équipements de plongée et pour enregistrer et analyser
   ces enregistrements dans un système unique.
 - Utilisez-vous plus d'un système d'exploitation ? _Subsurface_ est
   intégralement compatible avec Mac, Linux et Windows, ce qui vous permet
   d'accéder à vos enregistrements de plongées sur chaque système
   d'exploitation en utilisant une application unique.
 - Utilisez-vous Linux ou Mac et votre ordinateur de plongée n'a que des
   logiciels pour Windows pour télécharger les informations de plongées (par
   exemple Mares) ? _Subsurface_ fournit un moyen de télécharger et d'analyser
   vos enregistrements de plongées sur d'autres systèmes d'exploitation.
 - Avez-vous besoin d'un planificateur de plongée graphique intuitif qui
   intègre et prend en compte les plongées qui ont déjà été enregistrées ?

_Subsurface_ est disponible pour Windows (Win XP ou plus récent), les Macs
basés sur processeurs Intel (OS/X) et de nombreuses distributions
Linux. _Subsurface_ peut être compilé pour bien plus de plateformes
matérielles et d'environnements logiciels où Qt et libdivecomputer sont
disponibles.

Le but de ce document est l'utilisation du programme Subsurface. Pour
installer le logiciel, consultez la page _Téléchargement_ sur le
http://subsurface-divelog.org/[site web de _Subsurface_]. En cas de
problème, vous pouvez envoyer un e-mail sur
mailto:subsurface@subsurface-divelog.org[notre liste de diffusion] et
rapportez les bogues sur http://trac.hohndel.org[notre bugtracker].  Pour
des instructions de compilation du logiciel et (si besoin) de ses
dépendances, merci de consulter le fichier INSTALL inclus dans les sources
logicielles.

*Public* : Plongeurs loisirs, apnéistes, plongeurs Tek et plongeurs
professionnels

toc::[]

[[S_UserSurvey]]
Utilisation de ce manuel
------------------------
Lorsqu'il est ouvert depuis _Subsurface_, ce manuel n'a pas de contrôles
externes. Cependant, une fonction de _RECHERCHE_ est importante. Elle est
activée par la combinaison de touches du clavier Ctrl-F ou commande-F. Un
champ de recherche apparait en bas de la fenêtre. Il suffit de l'utiliser
pour rechercher n'importe quel terme dans le manuel.

Le sondage utilisateur
----------------------
Dans le but de développer _Subsurface_ d'une manière qui serve ses
utilisateurs de la meilleur manière qu'il soit, il est important d'avoir des
informations sur les utilisateurs. À l'ouverture de _Subsurface_ après avoir
utilisé le logiciel pendant une semaine environ, une fenêtre de sondage
apparait. Cela est complètement optionnel et l'utilisateur contrôle quelles
informations sont envoyées ou non à l'équipe de développement de
_Subsurface_. Toutes les données que l'utilisateur choisit d'envoyer sont
extrêmement utiles et ne seront utilisées que pour les futures
développements et modifications du logiciel pour coller au mieux aux besoins
des utilisateurs de _Subsurface_. Si vous complétez le sondage ou cliquez
sur l'option pour ne plus être sondé, cela devrait être la dernière
communication de ce type que vous recevrez. Cependant, si vos habitudes de
plongées ou d'utilisation de Subsurface changent, vous pouvez envoyer un
nouveau sondage en démarrant _Subsurface_ avec l'option  _--survey_ sur la
ligne de commande.

[[S_StartUsing]]
Commencer à utiliser le programme
---------------------------------

La fenêtre _Subsurface_ est généralement divisée en 4 panneaux avec un *Menu
principal* (Fichier Importer Journal Vue Aide) en haut de la fenêtre (pour
Windows et Linux) ou en haut de l'écran (pour Mac et Ubuntu Unity). Les
quatre panneaux sont :

La *liste des plongées* en bas à gauche, contenant une liste de toutes les
plongées du journal (carnet) de plongées de l'utilisateur. Une plongée peut
être sélectionnée et mise en surbrillance dans la liste en cliquant
dessus. Dans la plupart des cas, les touches haut/bas peuvent être utilisée
pour passer d'une plongée à l'autre. La *liste des plongées* est un outil
important pour manipuler un journal (carnet) de plongée.

La *carte de plongée* en bas à droite, affiche les sites de plongées de
l'utilisateur, sur une carte mondiale et centrée sur le site de la dernière
plongée sélectionnée dans la *liste des plongées*.

Les *informations* en haut à gauche, fournissent des informations détaillées
sur la plongée sélectionnée dans la *liste des plongées*, dont des
statistiques pour la plongée sélectionnée ou pour toutes les plongées mises
en surbrillance.

Le *profil de plongée* en haut à droite, affiche un profil de plongée
graphique de la plongée sélectionnée dans la *liste des plongées*.

Les séparateurs entre ces panneaux peuvent être déplacés pour modifier la
taille de chaque panneau. _Subsurface_ mémorise la position de ces
séparateurs, pour qu'au prochain lancement _Subsurface_ utilise ces
positions.

Si une plongée est sélectionnée dans la *liste des plongées*, l'emplacement
de la plongée, les informations détaillées et le profil de la _plongée
sélectionnée_ sont affichées dans les panneaux respectifs. D'autre part, si
plus d'une plongée est mise en surbrillance seule la dernière mise en
surbrillance est la _plongée sélectionnée_, mais les données de _toutes les
plongées mises en surbrillances_ sont affichées dans l'onglet *Stats* du
panneau *informations* (profondeur maximale, minimale et moyenne, les
durées, les températures de l'eau et le SAC (air consommé); temps total et
nombre de plongées sélectionnées).

[[S_ViewPanels]]

image::images/main_window_f20.jpg["The Main Window", align="center"]

L'utilisateur peut déterminer si lesquels des quatre panneaux sont affichés
en sélectionnant l'option *Vue* dans le menu principal. Cette fonctionnalité
permet plusieurs choix d'affichage :

*Tout* : affiche les quatre panneaux tels que sur la capture d'écran ci-dessus.

*Liste des plongées* : affiche uniquement la liste des plongées.

*Profil* : affiche uniquement le profile de plongée de la plongée sélectionnée.

*Info* : affiche uniquement les notes de plongées de la dernière plongée sélectionnée et les statistiques pour
toutes les plongées mises en surbrillance.

*Globe* : affiche uniquement la carte mondiale, centrée sur la dernière plongée sélectionnée.

Comme la plupart des autre fonctions qui peuvent être accédée via le menu
principal, ces options peuvent être utilisées par des raccourcis
clavier. Les raccourcis pour un système particulier sont affichés avec un
souligné des les entrées de menu. À cause des différents systèmes
d'exploitation et des divers langues, _Subsurface_ peut utiliser différentes
touches de raccourcis et ne sont donc pas détaillées ici.

Lorsque le programme est lancé pour la première fois, il n'affiche aucune
information. Ceci parce que le programme n'a aucune information de plongée
disponible. Dans les sections suivantes, le procédure pour créer a nouveau
carnet de plongée sera détaillée.

[[S_NewLogbook]]
Créer un nouveau carnet de plongée
----------------------------------
Sélectionner _Fichier -> Nouveau carnet de plongée_ à partir du menu
principal. Toutes les données de plongées sont effacées pour que de
nouvelles puissent être ajoutées. S'il existe des données non encore
enregistrées dans le carnet ouvert, l'utilisateur devra sélectionner s'il
faut les enregistrer ou non avant de créer le nouveau carnet.

[[S_GetInformation]]
== Storing dive information in the logbook

Now that a new logbook was created, it is simple to add dive data to it.
_Subsurface_ allows several ways of adding dive data to a logbook, detailed
in the following sections.

1) If the user has a handwritten divelog, a spreadsheet or another form of
 manually maintained divelog, dive data can be added to the logbook using one
 of these approaches:

 - Enter dive information by hand. This is useful if the diver did not
 use a dive computer and dives were recorded in a written logbook. See:
 xref:S_EnterData[Entering dive information by hand]

 - Import dive log information that has been maintained either as a spreadsheet
 or as a CSV file. Refer to: xref:S_Appendix_D[APPENDIX D: Exporting a
 spreadsheet to CSV format] and to xref:S_ImportingCSVDives[Importing dives
 in CSV format].

2) If one has dives recorded using a dive computer, the depth profile of the
 dive and a large amount of additional information can be accessed. These
 dives can be imported from:

 - The divecomputer itself. See: xref:S_ImportDiveComputer[Importing new dive
   information from a Dive Computer] or

 - Proprietary software distributed by manufacturers of dive computers. Refer
 to: xref:S_ImportingAlienDiveLogs[Importing dive information from other
 digital data sources or other data formats].

 - Import from spreadsheet or CSV files containing dive profiles.
 See: xref:S_ImportingCSVDives[Importing dives in CSV format from dive
 computers or other dive log software]


[[S_EnterData]]
=== Entering dive information by hand

This is usually the approach for dives without a dive computer. The basic
record of information within _Subsurface_ is a dive. The most important
information in a simple dive logbook usually includes dive type, date, time,
duration, depth, the names of your dive buddy and of the dive master or dive
guide, and some remarks about the dive. _Subsurface_ can store much more
information than this for each dive. In order to add a dive to a dive log,
select _Log -> Add Dive_ from the Main Menu. The program then shows three
panels to enter information for a dive: two tabs in the *Info* panel
(*Notes* and *Equipment*), as well as the *Dive Profile* panel that displays
a graphical profile of each dive. These panels are respectively marked
[red]#A#, [red]#B# and [red]#C# in the figure below. Each of these tabs will
now be explained for data entry.

image::images/AddDive1_f20.jpg["FIGURE: Add dive", align="center"]

When one edits a field in Notes or Equipment panels, _Subsurface_ enters
*Editing Mode*, indicated by the message in the blue box at the top of the
_Notes_ panel (see the image below). This message is displayed in all the
panels under Notes and Equipment when in *Editing Mode*.

image::images/BlueEditBar_f20.jpg["Blue edit bar", align="center"]

The _Save_ button should only be selected after all the parts of a dive have
been entered.  When entering dives by hand, the _Info_, _Equipment_ and
_Profile_ tabs should be completed before saving the information. By
selecting the _Save_ button, a local copy of the information for this
specific dive is saved in memory. When one closes Subsurface, the program
will ask again, this time whether the complete dive log should be saved on
disk or not.

==== Notes

This panel contains the date, time and place information for a particular
dive, environmental conditions, co-divers and buddies, as well as some
descriptive information. If one clicks on the *Notes* tab, the following
fields are visible:

image::images/AddDive2_f20.jpg["FIGURE: The Notes tab", align="center"]

The *Time* field reflects the date and the time of the dive. By clicking the
date, a calendar is displayed from which one can choose the correct
date. Press ESC to escape from the calendar.  The time values (hour and
minutes) can also be edited directly by clicking on each of them in the text
box and by overtyping the information displayed. The default date is the
present date and the default time is an hour in advance of the present time.

*Air and water temperatures*: the air and water temperatures during the
dive can be typed directly on the fields to the right of the Start time.
Temperature units are not needed, as they will be automatically supplied by
_Subsurface_. Only the numerical value must be
typed by the user (the units selected in the 'Preferences'
will determine whether metric or imperial units are used).

*Location*: Here the name of the dive site can be entered, e.g. "Tihany, Lake
Balaton,
Hungary". Auto completion of location names will make this easier if one
frequently dives at the same sites.

*Coordinates*: The geographic coordinates of the dive site should be entered
here. These can come from three sources:

a. One can find the coordinates on the world map in the bottom right hand part
   of the Subsurface window. The map displays a green bar indicating "No
   location data - Move the map and double-click to set the dive
   location". Upon a double-click at the appropriate place, the green bar
   disappears and the coordinates are stored.

b. The coordinates can be obtained from the _Subsurface_ Companion app if the
   user has an Android or iPhone device with GPS and if the coordinates of the
   dive site were stored using that device.  xref:S_Companion[Click here for
   more information]

c. The coordinates can be entered by hand if they are known, using one of four
   formats with latitude followed by longitude:

	ISO 6709 Annex D format e.g. 30°13'28.9"N 30°49'1.5"E Degrees and decimal
	minutes, e.g. N30° 13.49760' , E30° 49.30788' Degrees minutes seconds,
	e.g. N30° 13' 29.8" , E30° 49' 1.5" Decimal degrees, e.g. 30.22496 ,
	30.821798

Southern hemisphere latitudes are given with a *S*, e.g. S30°, or with a
negative value, e.g. -30.22496. Similarly western longitudes are given with
a *W*, e.g. W07°, or with a negative value, e.g. -7.34323.

Some keyboards don't have the degree sign (°). It can be replaced by a d
like that: N30d W20d.

Please note that GPS coordinates of a dive site are linked to the Location
name - so adding coordinates to dives that do not have a location
description will cause unexpected behaviour (Subsurface will think that all
of these dives have the same location and try to keep their GPS coordinates
the same).

*Dive mode*: This is a dropdown box allowing one to choose the type of dive
performed. The options are OC (Open Circuit, the default setting, meant for most recreational dives),
Freedive (dive without SCUBA equipment), CCR (Closed-circuit
rebreather) and pSCR (Passive semi-closed rebreather).

*Divemaster*: The name of the dive master or dive guide for this dive can be
entered here.
Again, this field offers auto completion based on the list of dive masters in
the current logbook.

*Buddy*: In this field one can enter the name(s) of the buddy / buddies
(separated by commas) who accompanied the user on the dive. Auto completion
is offered based on the list of buddies in the current logbook.

*Suit*: The type of diving suit used for the dive can be entered here.
As with the other items, auto completion of the suit description is available.
Some dry-suit users may choose to use this field to record what combination of
suit and thermal protection undersuit was used.

*Rating*: One can provide a subjective overall rating of the dive on a
5-point scale by clicking the appropriate star on the rating scale.

*Visibility*: Similarly, one can provide a rating of visibility during the
dive on a
5-point scale by clicking the appropriate star.

*Tags*: Tags that describe the type of dive performed may
be entered here (separated by commas). Examples of common tags are boat, drift,
training, cave etc. _Subsurface_ has many built-in tags. Auto completion is once again offered.
For instance, if +cav+ was typed, then the tags *cave* and *cavern* are
shown for the user to choose from.

*Notes*: Any additional information can be typed here.

The *Save* and *Cancel* buttons are used to save all the information for
tabs in the info panel and in the dive profile panel, so there's no need to
use them until ALL other information has been added. Here is an example of a
completed Notes panel:

image::images/CompletedDiveInfo_f20.jpg["FIGURE: A completed Notes tab", align="center"]

==== Equipment

The Equipment tab allows the user to enter information about the type of
cylinder and gas used, as well as the weights used for a dive. This is a
highly interactive part of _Subsurface_ and the information on cylinders and
gases (entered here) affects the behaviour of the dive profile (top
right-hand panel).

[[S_CylinderData]]
*Cylinders*: The cylinder information is entered through a dialogue that looks
like this:

image::images/Gas_dialogue1_f20.jpg["FIGURE:Initial cylinder dialogue", align="center"]

The + button at the top right allows the user to add more cylinders for this
dive.  The dark dustbin icon on the left allows one to delete information
for a particular cylinder. Note that it is not possible to delete a cylinder
if it is used during the dive. One cylinder is implicitly used in the dive,
even without a gas change event. Thus the first cylinder cannot be deleted
until another cylinder is created.

Start by selecting a cylinder type on the left-hand side of the table.  To
select a cylinder, click in the *Type* box.  This brings up a button that
can be used to display a dropdown list of cylinders:

image::images/Gas_dialogue2_f20.jpg["FIGURE:The cylinder drop-down list button", align="center"]

The drop-down list can be used to select the cylinder type used for the dive
or the user may start typing in the box which shows the available options
for the entered characters. The *Size* of the cylinder as well as its
working pressure (*WorkPress*) will automatically be shown in the
dialogue. If a cylinder is not shown in the dropdown list, type the name and
description of that cylinder into the *Type* field.

Next, indicate the starting pressure and the ending pressure of the gas used
during the dive. The unit of pressure (metric/imperial) corresponds to the
setting in the _Preferences_.

Finally, type in the gas mixture used in the *O2%* field. If air was used, a
value of 21% can be entered on this field, or it might be left blank. If
nitrox or trimix were used, their percentages of oxygen and/or helium must
be specified.  Any inappropriate fields should be left empty. After typing
the information for the cylinder, press _ENTER_ on the keyboard or click
outside the cell that contains the cursor. Information for any additional
cylinders can be added by using the + button at the top right
hand. Following is an example of a complete description for a dive made
using two cylinders (air and EAN50):

image::images/CylinderDataEntry3_f20.jpg["FIGURE: a completed cylinder dive information table", align="center"]

*Weights*: Information about the weight system used during a dive can be entered
using a dialogue very similar to that for the cylinder information. If the user
clicks the + button on the top right of the weights dialogue, the table looks
like this:

image::images/WeightsDataEntry1_f20.jpg["FIGURE: The Weights dialogue", align="center"]

If one then clicks on the *Type* field, a drop-down list becomes accessible
through a down-arrow:

image::images/WeightsDataEntry2_f20.jpg["FIGURE: Weights type drop-down list button", align="center"]

The drop-down list can then be used to select the type of weight system or
the user may start typing in the box which shows the available options for
the entered characters. In the *Weight* field, the weight used during the
dive must be typed. After typing the information for the weight system the
user must either press _ENTER_ on the keyboard or click outside the cell
that contains the cursor. It is possible to enter information for more than
one weight system by adding an additional system using the + button on the
top right hand. Weight systems can be deleted using the dustbin icon on the
left hand. Here is an example of information for a dive with two types of
weights: integrated and a weight belt:

image::images/WeightsDataEntry3_f20.jpg["FIGURE: A completed weights information table", align="center"]

There's NO need to click the _Save_ button before the dive profile has been
completed.

[[S_CreateProfile]]
==== Creating a Dive Profile

The *Dive Profile* (a graphical representation of the depth of the dive as a
function of time) is indicated in the panel on the top right hand of the
_Subsurface_ window. When a dive is manually added to a logbook,
_Subsurface_ presents a default dive profile that needs to be modified to
best represent the dive being described:

image::images/DiveProfile1_f20.jpg["FIGURE: Initial dive profile", align="center"]

_Modifying the dive profile_: When the cursor is moved around the dive
profile, its position is indicated by two coloured lines (red and green) as
shown below.  The depth and time that the cursor represents are indicated at
the top of the black information box (@ and D). The units (metric/imperial)
on the axes are determined by the *Preference* settings. The dive profile
itself comprises several line segments demarcated by waypoints (white dots
on the profile, as shown above). The default dive depth is 15 m.  If the
dive depth was 20 m then the user needs to drag the appropriate waypoints
downwards to represent 20 m. To add a waypoint, double-click on any line
segment. To move an additional waypoint, drag it.  To remove this waypoint,
right-click on it and choose "Remove this point" from the context menu. The
user needs to drag the waypoints to represent an accurate time duration for
the dive. Below is a dive profile that represents a dive to 20 m for 30 min,
followed by a 5 minute safety stop at 5 m.

image::images/DiveProfile2_f20.jpg["FIGURE: Edited dive profile", align="center"]

_Specifying the gas composition:_ The gas composition used is clearly
indicated along the line segments of the dive profile. This defaults to the
first gas mixture specified in the *Equipment* tab, which was air in the
case of the profile illustrated above. The gas mixtures of segments of the
dive profile can be edited. This is done by right-clicking on the particular
waypoint and selecting the appropriate gas from the context menu. Changing
the gas for a waypoint affects the gas shown in the segment _to the left_ of
that waypoint. Note that only the gases defined in the *Equipment* tab
appear in the context menu.

image::images/DiveProfile3_f20.jpg["FIGURE: Gas composition context menu", align="center"]

Below is the profile of a dive to 25 m for 30 min and with a switch from air
to EAN50 at the end of the duration at 20m. In this case the first cylinder
in the *Equipment* tab contained air and the second cylinder contained
EAN50.

image::images/DiveProfile4_f20.jpg["FIGURE: Completed dive profile", align="center"]

==== Saving the hand-entered dive information

The information entered in the *Notes* tab, the *Equipment* tab as well as
the *Dive Profile* can now be saved in the user's logbook by using the two
buttons on the top right hand of the Notes tab. If the _Save_ button is
clicked, the dive data are saved in the current logbook. If the _Cancel_
button is clicked, the newly entered dive data are discarded. When exiting
_Subsurface_, the user will be prompted once more to save the logbook with
the new dive(s).

[[S_ImportDiveComputer]]
=== Importing new dive information from a Dive Computer

==== Connecting and importing data from a dive computer.

The use of dive computers allows the collection of a large amount of
information about each dive, e.g. a detailed record of depth, duration,
rates of ascent/descent and of gas partial pressures. _Subsurface_ can
capture this information and present it as part of the dive information,
using dive information from a wide range of dive computers. The latest list
of supported dive computers can be found at:
link:http://subsurface-divelog.org/documentation/supported-dive-computers/[
Supported dive computers].

[icon="images/icons/warning2.png"]
[WARNING]
Several dive computers consume more power when they are in their
PC-Communication mode. **This could drain the dive computer's battery**. We
therefore recommend that the user checks if the dive computer is charged
when connected to the USB port of a PC. For example, several Suunto and
Mares dive computers do not recharge through the USB connection. Users
should refer to the dive computer's manual if they are unsure whether the
dive computer recharges its batteries while connected to the USB port.

To import dive information from a dive computer to a computer with
_Subsurface_, it is necessary that the two pieces of equipment communicate
with one another.  This involves setting up the communications port (or
mount point) of the computer with _Subsurface_ that communicates with the
dive computer. In order to set up this communication, one needs to find the
appropriate information to instruct _Subsurface_ where and how to import the
dive information.
xref:_appendix_a_operating_system_specific_information_for_importing_dive_information_from_a_dive_computer[Appendix
A] provides the technical information to help the user achieving this for
different operating systems and
xref:_appendix_b_dive_computer_specific_information_for_importing_dive_information[Appendix
B] has dive computer specific information.

After this, the dive computer can be hooked up to the user's PC, which can
be achieved by following these steps:

1. The interface cable should be connected to a free USB port (or the Infra-red
	or Bluetooth connection set up as described later in this manual)

2. The dive computer should be placed into PC Communication mode.
	(Users should refer to the manual of their specific dive computer)

3. In _Subsurface_, from the Main Menu, the user must select _Import -> Import
   From Dive Computer_.  Dialogue *A* in the figure below appears:


image::images/DC_import_f20.jpg["FIGURE: Download dialogue 1", align="center"]

Dive computers tend to keep a certain number of dives in their memory, even
though these dives have already been imported to _Subsurface_. For that
reason, if the divecomputer allows this, _Subsurface_ only imports dives
that have not been uploaded before. This makes the download process faster
on most dive computers and also saves battery power of the dive computer (at
least for those not charging while connected via USB).  If, for some reason,
the user wishes to import ALL dives from the dive computer, even though some
may already be in the logbook, then check the check box labeled _Force
download of all dives_.

 - The dialogue has two drop-down lists, *Vendor* and *Dive Computer*. On the
   *vendor* drop-down list select the make of the computer, e.g.  Suunto,
   Oceanic, Uwatec, Mares. On the *Dive Computer* drop-down list, the model
   name of the dive computer must be selected, e.g. D4 (Suunto), Veo200
   (Oceanic), or Puck (Mares).

 - The *Device or Mount Point* drop-down list contains the USB or Bluetooth
   port name that _Subsurface_ needs in order to communicate with the dive
   computer.  The appropriate port name must be selected. Consult
   xref:_appendix_a_operating_system_specific_information_for_importing_dive_information_from_a_dive_computer[Appendix
   A] and
   xref:_appendix_b_dive_computer_specific_information_for_importing_dive_information[Appendix
   B] for technical details on how to find the appropriate port information for
   a particular dive computer and, in some cases, how to do the correct
   settings to the operating system of the computer on which _Subsurface_ is
   running.

 - If all the dives on the dive computer need to be downloaded, check the
   checkbox _Force download of all dives_. Normally, _Subsurface_ only
   downloads dives after the date-time of the last dive in the *Dive List*
   panel. If one or more of your dives in _Subsurface_ have been accidentally
   deleted or if there are older dives that still need to be downloaded from
   the dive computer, this checkbox needs to be activated. Some dive computers
   (e.g. Mares Puck) do not provide a contents list to _Subsurface_ before the
   download in order to select only new dives.  Consequently, for these dive
   computers, all dives are downloaded irrespective of the status of this check
   box.

 - If the checkbox _Always prefer downloaded dives_ has been checked and,
   during download, dives with identical date-times exist on the dive computer
   and on the _Subsurface_ *Dive List* panel, the dive in the _Subsurface_
   divelog will be overwritten by the dive record from the dive computer

 - The checkbox marked _Download into new trip_ ensures that, after upload, the
   downloaded dives are grouped together as a new trip(s) in the *Dive List*.

 - Do *not* check the checkboxes labelled _Save libdivecomputer logfile_ and
   _Save libdivecomputer dumpfile_. These are only used as diagnostic tools
   when problems with downloads are experienced (see below).

 - Then select the _Download_ button. After successful download, Dialogue *B*
   in the figure above appears.

 - With communication established, one can see how the data are retrieved from
   the dive computer.  Depending on the make of the dive computer and/or number
   of recorded dives, this could take some time. Be patient. The _Download_
   dialogue shows a progress bar at the bottom of the dialogue (for some dive
   computers the progress information could be inaccurate as we cannot
   determine how much downloadable data there is until all data have been
   downloaded). When the download of the dive information is complete, all the
   imported dives appear in the *Dive List*, sorted by date and
   time. Disconnect and switch off the dive computer to conserve its battery
   power.  If a particular dive is selected, the *Dive Profile* panel shows an
   informative graph of dive depth against time for that particular dive.


After the dives have been downloaded, they appear in a tabular format on the
righthand side of the dialogue (see image *B*, above). Each dive comprises a
row in the table, with the date, duration and depth shown. Next to each dive
is a checkbox: check all the dives that need to be transfered to the *Dive
List*. In the case of the image above, the last six dives are checked and
will be transfered to the *Dive List*.

After this has been completed, select the OK button.  The checked dives are
transfered to the *Dive List*.

 - If there is a problem in communicating with the dive computer, an error
   message will be shown, similar to this text: "Unable to open /dev/ttyUSB0
   Mares (Puck Pro)". Refer to the text in the box below.


****
*PROBLEMS WITH DATA DOWNLOAD FROM A DIVE COMPUTER?*
[icon="images/icons/important.png"]
[IMPORTANT]
Check the following:

 - Is the dive computer still in PC-communication or Upload mode?

 - Is the battery of the dive computer fully charged? If not then the battery
   must be charged or replaced.

 - Is the connecting cable faulty? Does the cable work perfectly using other
   software? Has it worked before, or is this the first time the cable is being
   used? Are the contacts on the dive computer and the cable clean?

 - Consult
   xref:_appendix_a_operating_system_specific_information_for_importing_dive_information_from_a_dive_computer[Appendix
   A] and make sure that the correct Mount Point was specified (see above).

 - On Unix-like operating systems, does the user have write permission to the
   USB port? If not, consult
   xref:_appendix_a_operating_system_specific_information_for_importing_dive_information_from_a_dive_computer[Appendix
   A]

If the _Subsurface_ computer does not recognise the USB adaptor by showing
an appropriate device name next to the Mount Point, then there is a
possibility that the cable or USB adaptor is faulty. A faulty cable is the
most common cause of communication failure between dive computer and
_Subsurface_ computer. It is also possible that the _Subsurface_ computer
cannot interpret the data. Perform a download for diagnostic purposes with
the following two check boxes checked in the download dialogue discussed
above:

	Save libdivecomputer logfile
	Save libdivecomputer dumpfile

*Important*: These check boxes are only used when problems are encountered
during the download process: under normal circumstances they should not be checked.
When checking these boxes, the user is prompted to select a folder to
save the information to. The default folder is the one in which the _Subsurface_
dive log is kept.

*Important:* _After downloading with the above checkboxes
checked, no dives are added to the
*Dive List* but two files are created in the folder selected above_:

	subsurface.log
	subsurface.bin

These files should be send to the _Subsurface_ mail list:
_subsurface@subsurface-divelog.org_ with a request for the files to be
analysed. Provide the dive computer make and model as well as contextual
information about the dives recorded on the dive computer.
****

[[S_DeviceNames]]
==== Changing the name of a dive computer

It may be necessary to distinguish between different dive computers used to
upload dive logs to _Subsurface_. For instance if one's partner's dive
computer is the same make and model as one's own and dive logs are uploaded
from both dive computers to the same _Subsurface_ computer, then one would
perhaps like to call one dc "Alice's Suunto D4" and the other one "Bob's
Suunto D4". Alternatively, perhaps a technical diver dives with two or more
dive computers of the same model, the logs of both (or all) being uploaded.
In this case it might be prudent to call one of them "Suunto D4 (1)" and
another one "Suunto D4 (2)". This is easily done in _Subsurface_.  On the
*Main Menu*, select _Log -> Edit device names_. A dialog opens, indicating
the current Model, ID and Nickname of the dive computers used for
upload. Edit the Nickname field for the appropriate dive computer. After
saving the Nickname, the dive logs show the nickname for that particular
device instead of the model name, allowing easy identification of devices.

[[S_EditDiveInfo]]
==== Updating the dive information imported from the dive computer.

With the uploaded dives in the *Dive List*, the information from the dive
computer is not complete and more details must be added in order to have a
fuller record of the dives. To do this, the *Notes* and the *Equipment* tabs
on the top left hand of the _Subsurface_ window should be used.

==== Notes

The date and time of the dive, gas mixture and (often) water temperature are
usually shown as obtained from the dive computer, but the user needs to add
additional information by hand in order to have a more complete dive
record. In a few cases, (e.g. APD rebreathers) one also has to provide the
date and time of the dive.  If the contents of this tab is changed or edited
in any way, the message in a blue box at the top of the panel indicates that
the dive is being edited. If one clicks on the *Notes* tab, the following
fields are visible:

image::images/AddDive3_f20.jpg["FIGURE: The Notes tab", align="center"]

The *Time* field reflects the date and time of the dive. By clicking the
date, a calendar is displayed from which one can choose the correct
date. Press ESC to close the calendar.  The time values (hour and minutes)
can also be edited directly by clicking on each of them in the text box and
by overtyping the information displayed.

*Air/water temperatures*: Air and water temperatures during the dive are shown
in these fields to the right of the Start time. Many dive computers supply water
temperature information and this field may therefore contain information obtained from the dive computer.
If air temperature is not provided by the dive computer, the first temperature reading
might be used for the air temperature. Generally this is close enough to the real air temperature as
the change in the temperature sensor reading is quite slow to follow the changes in the environment.
If editing is required, only a value is required, the units of temperature will be
automatically supplied by
_Subsurface_ (according to the _Preferences_, metric or imperial units will
be used).

*Location*: In this field one should type in text that describes the site
where the dive was performed, e.g. "Tihany, Lake Balaton, Hungary".
Auto completion of location names will
make this easier if one frequently dives at the same sites.

*Coordinates*: The geographic coordinates of the dive site should be entered
here. These can come from three sources:

a. The user can find the coordinates on the world map in the bottom right hand
   part of the Subsurface window. The map displays a green bar indicating "Move
   the map and double-click to set the dive location". Double-click at the
   appropriate place, the green bar disappears and the coordinates are stored.

b. The user can obtain the coordinates from the _Subsurface_ Companion app if
   an Android or iPhone device with GPS was used and if the coordinates of the
   dive site were stored using that device.  xref:S_Companion[Click here for
   more information]

c. The coordinates can be entered by hand if they are known, using one of four
   formats with latitude followed by longitude:

	ISO 6709 Annex D format e.g. 30°13'28.9"N 30°49'1.5"E Degrees and decimal
	minutes, e.g. N30° 13.49760' , E30° 49.30788' Degrees minutes seconds,
	e.g. N30° 13' 29.8" , E30° 49' 1.5" Decimal degrees, e.g. 30.22496 ,
	30.821798

Southern hemisphere latitudes are given with a *S*, e.g. S30°, or with a
negative value, e.g. -30.22496. Similarly, western longitudes are given with
a *W*, e.g. W07°, or with a negative value, e.g. -7.34323.

Please note that GPS coordinates of a dive site are linked to the Location
name - so adding coordinates to dives that do not have a location
description will cause unexpected behaviour (Subsurface will think that all
of these dives have the same location and try to keep their GPS coordinates
the same).

*Dive mode*: This is a dropdown box allowing one to choose the type of dive
performed. The options are OC (Open Circuit, the default seting, meant for most recreational dives),
Freedive (dive without SCUBA equipment), CCR (Closed-circuit
rebreather) and pSCR (Passive semi-closed rebreather).

*Divemaster*: The name of the dive master or dive guide for this dive should be
entered in this field
which offers auto completion based on the list of dive masters in
the current logbook.

*Buddy*: In this field, one enters the name(s) of the buddy / buddies
(separated with commas) who accompanied him/her on the
dive. Auto completion based on the list of buddies in the current logbook is
offered.

*Suit*: Here the type of diving suit used for the dive can be entered.
Auto completion of the suit description is available.
Some dry-suit users may choose to use this field to record what combination of
suit and thermal protection undersuit was used.

*Rating*: One can provide a subjective overall rating of the dive on a
5-point scale by clicking the appropriate star on the rating scale.

*Visibility*: Similarly, one can provide a rating of visibility during the
dive on a
5-point scale by clicking the appropriate star.

*Tags*: Tags that describe the type of dive performed can be entered
here (separated by commas). Examples of common tags are boat, drift, training,
cave, etc.
_Subsurface_ has many built-in tags. If the user starts typing a tag, the
program
will list the tags that correspond to the typing. For instance, if the user
typed
+cav+, then the tags *cave* and *cavern* are shown for the user to choose from.

*Notes*: Any additional information for the dive can be entered here.

The *Save* and *Cancel* buttons are used to save all the information for
tabs in the info panel and in the dive profile panel, so there's no need to
use them until ALL other information has been added. Here is an example of a
completed Notes panel:

image::images/CompletedDiveInfo_f20.jpg["FIGURE: A completed Notes tab", align="center"]

==== Equipment

The Equipment tab allows one to enter information about the type of cylinder
and gas used as well as the weights used for the dive. The message in a blue
box at the top of the panel:

image::images/BlueEditBar_f20.jpg["FIGURE: Blue edit bar", align="center"]

indicates that the dive is being edited. This is a highly interactive part
of _Subsurface_ and the information on cylinders and gases (entered here)
determines the behaviour of the dive profile (top right-hand panel).

[[cylinder_definitions]]
*Cylinders*: The cylinder information is entered through a dialogue that looks
like this:

image::images/DC_gas-dialogue1_f20.jpg["FIGURE: Initial cylinder dialogue", align="center"]

In most cases _Subsurface_ obtains the gas used from the dive computer and
automatically inserts the gas composition(% oxygen) in the table. The +
button at the top right allows the user to add more cylinders for this
dive. The dark dustbin icon on the left allows the deletion of information
for a cylinder.  Note that it is not possible to delete a cylinder if it is
used during the dive. A cylinder might be implicitly used in the dive, even
without a gas change event.

The user should start by selecting a cylinder type on the left-hand side of
the table.  To select a cylinder, the *cylinder type* box should be
clicked. This brings up a list button that can be used to display a dropdown
list of cylinders:

image::images/DC_gas-dialogue2_f20.jpg["FIGURE: The cylinder drop-down list button", align="center"]

The drop-down list can then be used to select the cylinder type that was
used for this dive or the user may start typing in the box which shows the
available options for the entered characters. The *Size* of the cylinder as
well as its working pressure (*WorkPress*) will automatically be shown in
the dialogue.

Next one must indicate the starting pressure and the ending pressure of the
specified gas during the dive. The unit of pressure (metric/imperial)
corresponds to the settings chosen in the _Preferences_.

Finally, provide the gas mixture used. If air was used, the value of 21% can
be entered or this field can be left blank. If nitrox or trimix were used,
their percentages of oxygen and/or helium should be entered.  Any
inappropriate fields should be left empty. After typing the information for
the cylinder, either press _ENTER_ on the keyboard or click outside the cell
that contains the cursor. Information for any additional cylinders can be
added by using the + button at the top right hand. Following is an example
of a complete description for a dive using two cylinders (air and EAN50):

image::images/CylinderDataEntry3_f20.jpg["FIGURE: a completed cylinder dive information table", align="center"]

*Weights*: Information about the weight system used can be entered
using a dialogue very similar to that of the cylinder information. If one
clicks
the + button on the top right of the weights dialogue, the table looks like
this:

image::images/WeightsDataEntry1_f20.jpg["FIGURE:The Weights dialogue", align="center"]

By clicking on the *Type* field, a drop-down list becomes accessible through
a down-arrow:

image::images/WeightsDataEntry2_f20.jpg["FIGURE:Weights type drop-down list button", align="center"]

The drop-down list can then be used to select the type of weight system used
during the dive or the user may start typing in the box which shows the
available options for the entered characters.  In the *Weight* field, type
in the amount of weight used during the dive. After specifying the weight
system, the user can either press _ENTER_ on the keyboard or click outside
the cell with the cursor.  It is possible to enter information for more than
one weight system by adding an additional system using the + button on the
top right hand. Weight systems can be deleted using the dustbin icon on the
left hand. Here is an example of information for a dive with two types of
weights: integrated as well as a weight belt:

image::images/WeightsDataEntry3_f20.jpg["FIGURE: A completed weights information table", align="center"]

==== Editing several selected dives simultaneously

_METHOD 1_: After uploading dives from a dive computer, the dive profiles of
the uploaded dives are shown in the *Dive profile* tab, as well as a few
items of information in the *Notes* tab (e.g. water temperature) and in the
*Equipment* tab (e.g. gas pressures and gas composition). However the other
fields remain empty.  It may be useful to simultaneously edit some of the
fields in the *Notes* and *Equipment* tabs.  For instance, it is possible
that a diver performed several dives during a single day, using identical
equipment while diving at the same dive site or with the same dive master
and/or buddy or tags. Instead of completing the information for each of
these dives separately, one can select all the dives for that day in the
*Dive List* and insert the same information in the *Notes* and *Equipment*
fields that need identical information. This is achieved by editing the dive
notes or the equipment for any one of the selected dives.

The simultaneous editing only works with fields that do not already contain
information.  This means that, if some fields have been edited for a
particular dive among the selected dives, these are not changed while
editing the dives simultaneously. Technically, the rule for editing several
dives simultaneously is: if the data field being edited contains _exactly
the same information_ for all the dives that have been selected, the new,
edited information is substituted for all the selected dives, otherwise only
the edited dive is changed, even though several dives have been selected in
the *Dive List*. This greatly speeds up the completion of the dive log after
several similar dives.

[[S_CopyComponents]]
_METHOD 2_:There is a different way of achieving the same goal. Select a
dive with all the appropriate information typed into the *Notes* and
*Equipment* tabs. Then, from the main menu, select _Log -> Copy dive
components_.  A box is presented with a selection of check boxes for most of
the fields in the *Notes* and *Equipment* tabs.  Select the fields to be
copied from the currently selected dive, then select _OK_. Now, in the *Dive
List*, select the dives into which this information is to be pasted. Then,
from the main menu, select _Log -> Paste dive components_.  All the selected
dives now contain the data initially selected in the original source dive
log.

==== Adding Bookmarks to a dive

Many divers wish to annotate their dives with text that indicate particular
events during the dive, e.g. "Saw dolphins", or "Released surface
buoy". This is easily done:

 - Right-click at the appropriate point on the dive profile.  This brings up
   the dive profile context menu. Select _Add bookmark_. A red flag is placed
   on the dive profile at the point that was initially selected (see *A*
   below).

 - Right-click on the red flag. This brings up the context menu (see *B*
   below). Select _Edit name_.

 - A text box is shown. Type the explanatory text for the bookmark (see *C*
   below). Select _OK_.  This saves the text associated with the bookmark.

 - If one hovers using the mouse over the red bookmark, the appropriate text is
   shown at the bottom of the information box (see *D* below).

image::images/Bookmarks.jpg["FIGURE: Bookmark dialog", align="center"]


==== Saving the updated dive information

The information entered in the *Notes* tab and the *Equipment* tab can be
saved by using the two buttons on the top right hand of the *Notes* tab. If
the _Save_ button is clicked, the dive data are saved. If the _Cancel_
button is clicked, then the newly entered dive data are deleted, although
the dive profile obtained from the dive computer will be retained. When the
user exits _Subsurface_ there is a final prompt to confirm that the new data
should be saved.

=== Importing dive information from other digital data sources or other data formats

[[S_ImportingAlienDiveLogs]]

If a user has been diving for some time, it is possible that several dives
were logged using other dive log software. This information does not need
retyping because these dive logs can probably be imported into
_Subsurface_. _Subsurface_ will import dive logs from a range of other dive
log software. While some software is supported natively, for others the user
has to export the logbook(s) to an intermediate format so that they can then
be imported by _Subsurface_.  Currently, _Subsurface_ supports importing CSV
log files from several sources.  APD LogViewer, XP5, Sensus and Seabear
files are preconfigured, but because the import is flexible, users can
configure their own imports.  Manually kept log files (e.g. in spreadsheet)
can also be imported by configuring the CSV import.  _Subsurface_ can also
import UDDF and UDCF files used by some divelog software and some dive
computers, like the Heinrichs & Weikamp DR5. Finally, for some divelog
software like Mares Dive Organiser it is currently suggested to import the
logbooks first into a webservice like _divelogs.de_ and then import them
from there with _Subsurface_, as divelogs.de supports a few additional
logbook formats that _Subsurface_ currently cannot parse.

If the format of other software is supported natively on Subsurface, it
should be sufficient to select either _Import -> Import log files_ or _File
-> Open log file_. _Subsurface_ supports the data formats of many dive
computers, including Suunto and Shearwater. When importing dives,
_Subsurface_ tries to detect multiple records for the same dive and merges
the information as best as it can. If there are no time zone issues (or
other reasons that would cause the beginning time of the dives to be
significantly different) _Subsurface_ will not create duplicate entries.

==== Using the universal import dialogue
[[Unified_import]]

Importing dives from other software is performed through a universal
interface that is activated by selecting _Import_ from the Main Menu, then
clicking on _Import Log Files_. This brings up the dialogue *A* below.

image::images/Import1_f20.jpg["FIGURE: Import dialogue: step 1", align="center"]

Towards the bottom right is a dropdown selector with a default label of
_Dive Log Files_ which gives access to the different types of direct imports
available, as in dialogue *B*, above. Currently these are:

 - XML-formatted dive logs (DivingLog 5.0, MacDive and several other dive log
   systems)
 - UDDF-formatted dive logs (e.g. Kenozoooid)
 - UDCF-formatted dive logs
 - Poseidon MkVI CCR logs
 - JDiveLog
 - Suunto Dive Manager (DM3 and DM4)
 - CSV (text-based and spreadsheet-based) dive logs, including APD CCR logs

Selecting the appropriate file in the file list of the dialogue opens the
imported dive log in the _Subsurface_ *Dive List*. Some other formats, not
accessible through the Import dialogue are also supported, as explained
below.

==== Importing from Mares Dive Organiser V2.1

Since Mares utilise proprietary Windows software not compatible with
multi-platform applications, these dive logs cannot be directly imported
into _Subsurface_. Mares dive logs need to be imported using a three-step
process, using _www.divelogs.de_ as a mechanism to extract the dive log
information.

1. The dive log data from Mares Dive Organiser need to be exported to the
   user's desktop, using a _.sdf_ file name extension. Refer to
   xref:Mares_Export[Appendix C] for more information.
2. Data should then be imported into _www.divelogs.de_. One needs to create a
   user account in _www.divelogs.de_, log into that web site, then select
   _Import Logbook -> Dive Organiser_ from the menu on the left hand side.  The
   instructions must be carefully followed to transfer the dive information (in
   _.sdf_ format) from the Dive Organiser database to _www.divelogs.de_.
3. Finally, import the dives from _divelogs.de_ to _Subsurface_, using the
   instructions below.


[[S_ImportingDivelogsDe]]
==== Importing dives from *divelogs.de*

The import of dive information from _divelogs.de_ is simple, using a single
dialogue box. The _Import -> Import from Divelogs.de_ option should be
selected from the Main Menu. This brings up a dialogue box (see figure on
left [*A*] below). Enter a user-ID and password for _divelogs.de_ into the
appropriate fields and then select the _Download_ button. Download from
_divelogs.de_ starts immediately, displaying a progress bar in the dialogue
box. At the end of the download, the success status is indicated (see figure
on the right [*B*], below). The _Apply_ button should then be selected,
after which the imported dives appear in the _Subsurface_ *Dive List* panel.

image::images/Divelogs1.jpg["FIGURE:Download from Divelogs.de", align="center"]

[[S_ImportingCSVData]]
==== Importing data in CSV format

A comma-separated file (.csv) can be used to import dive information either
as dive profiles (as in the case of the APD Inspiration and Evolution closed
circuit rebreathers) or as dive metadata (in case the user keeps dive data
in a spreadsheet). The _CSV_ format is a universal simplified format that
allows for easy information exchange between different computers or software
packages. For an introduction to CSV-formatted files see xref:S_CSV_Intro[A
Diver's Introduction To CSV Files]. _Subsurface_ dive logs can also be
exported in _CSV_ format to other software that reads this format. See
xref:S_Appendix_D[APPENDIX D: Exporting a spreadsheet to CSV format] for
information that may be helpful for importing spreadsheet-based data into
_Subsurface_.

[[S_ImportingCSVDives]]
===== Importing dives in CSV format from dive computers or other dive log software

One can view a _CSV_ file by using an ordinary text editor. It is normally
organised into a single line that provides the headers (or _field names_ or
_column headings_) of the data columns, followed by the data, one record per
line.

There are two types of _CSV_ dive logs that can be imported into
_Subsurface_:

1. _CSV dive details_: This dive log format contains similar information to
   that of a typical written dive log, e.g. dive date and time, dive depth,
   dive duration, names of buddy and dive master and perhaps some information
   about cylinder pressures before and after the dive, as well as a comment or
   two about the dive. All the data for a single dive go on a single line of
   text, following the order of the column headings.

2. _CSV dive profile_: This dive log format includes much more information
   about a single dive. For instance there may be information at 30-second
   intervals, indicating depth, water temperature at that depth, and cylinder
   pressure at that moment in time. Each line contains the information for a
   single instant in time during the dive, 30 seconds after that of the
   previous instant. Many lines are required to complete the depth profile
   information for a single dive. This is a common export format used by
   closed-circuit rebreather (CCR) dive equipment and many software packages
   that handle dive computer data and/or dive logs.

Before being able to import the _CSV_ data to _Subsurface_ *one needs to
know a few things about the data being imported*:

a. Which character separates the different columns within a single line of
   data? This field separator should be either a comma (,) or a TAB character.
   This can be determined by opening the file with a text editor. If it is
   comma-delimited, then the comma characters between the values are clearly
   visible. If no commas are evident and the numbers are aligned in columns,
   the file is probably TAB-delimited (i.e. it uses a TAB as a field
   separator).

b. Which data columns need to be imported into _Subsurface_? Is it a _CSV dive
   details_ file or a _CSV dive profile_ file? Open the file using a text
   editor and note the titles of the columns to be imported and their column
   positions.

c. Is the numeric information (e.g. dive depth) in metric or in imperial unis?

Armed with this information, importing the data into _Subsurface_ is
straightforward. Select _Import -> Import Log Files_ from the main menu. In
the resulting file selection menu, select _CSV files_ (towards the bottom
right). This shows all .CSV files in the selected directory. Select the file
that needs to be imported. A configuration panel appears as depicted below:

image::images/csv_import1_f20.jpg["FIGURE: CSV download dialogue 1", align="center"]

Notice that, at the top left, there is a dropdown list containing
pre-configured settings for some of the more common dive computers and
software packages encountered by divers. If the _CSV_ file being imported
originated from any of these pre-configured items, then select it. Otherwise
use the _Manual Import_ option. The configuration panel also has dropdown
lists for the specification of the appropriate field separator (Tab, comma
or semicolon), the date format used in the _CSV_ file, the time units
(seconds, minutes or minutes:seconds), as well as the unit system (metric or
imperial). Selecting the appropriate options among these is critical for the
successful import of the data.

The last remaining task is to ensure that all the data columns have the
appropriate column headings. The top line of the white part of the data
table contains the column headings found in the _CSV_ data file. The blue
row of cells immediately above these contains the names understood by
_Subsurface_. The white area below the dropdown lists contains all the field
names that _Subsurface_ recognises. These names are in blue balloons and can
be moved using a drag-and-drop action. For instance, _Subsurface_ expects
the column heading for Dive number (" # ") to be "Dive # ". If the column
heading that _Subsurface_ expects is not in the blue cells, then drag the
appropriate column heading from the upper area and drop it in the
appropriate blue cell at the top of the table. To indicate the correct
column for "Dive #", drag the ballooned item labeled "Dive # " and drop it
in the blue cell immediately above the white cell containing " # ". This is
depicted in the image below.

image::images/csv_import2_f20.jpg["FIGURE: CSV download dialogue 2", align="center"]

Continue in this way to ensure that all the column headings in the blue row
of cells correspond to the headings listed in the top part of the
dialogue. Having completed this task, select the _OK_ button to the bottom
right og the dialogue.  The data from the _CSV_ file are imported and shown
in the *Dive List* panel.

[[S_CSV_Intro]]
****
*A Diver's Introduction to _CSV_ Files*
[icon="images/icons/important.png"]
[IMPORTANT]

_CSV_ is an abbreviation for a data file format: _Comma-Separated
Values_. It is a file format allowing someone to view or edit the
information using a text editor such as Notepad (Windows), gedit (Linux) or
TextWrangler (OS/X). The two main advantages of the _CSV_ format is that the
data are easily editable as text without any proprietary software and
ensuring all information is human-readable, not being obscured by any custom
or proprietary attributes that proprietary software insert into files.
Because of its simplicity the _CSV_ format is used as an interchange format
between many software packages, e.g. between spreadsheet, statistical,
graphics, database and diving software. Within _Subsurface_, _CSV_ files can
also be used to import information from other sources such as
spreadsheet-based dive logs and even from some dive computers.

_CSV_ files can be created or edited with a normal text editor. The most
important attribute of a _CSV_ file is the _field separator_, the character
used to separate fields within a single line. The field separator is
frequently a comma, a colon, a SPACE character or a TAB character. When
exporting data from spreadsheet software, the field separator needs to be
specified in order to create the _CSV_ file. _CSV_ files are normally
organised into a single line that provides the headers (or _field names_) of
the data columns, followed by the data, one record per line. Note that each
field name may comprise more than one word separated by spaces; for instance
_Dive site_, below. Here is an example of dive information for four dives
using a comma as a field separator:

	Dive site,Dive date,Time,Dive_duration, Dive_depth,Dive buddy
	Illovo Beach,2012-11-23,10:45,46:15,18.4,John Smith
	Key Largo,2012-11-24,09:12,34:15,20.4,Jason McDonald
	Wismar Baltic,2012-12-01,10:13,35:27,15.4,Dieter Albrecht
	Pulau Weh,2012-12-20,09:46,55:56,38.6,Karaeng Bontonompo

In this format the data are not easily read by a human. Here is the same
information in TAB-delimited format:

	Dive site	Dive date	Time	Dive_duration	Dive_depth	Dive buddy
	Illovo Beach	2012-11-23	10:45	46:15	18.4	John Smith
	Key Largo	2012-11-24	09:12	34:15	20.4	Jason McDonald
	Wismar Baltic	2012-12-01	10:13	35:27	15.4	Dieter Albrecht
	Pulau Weh	2012-12-20	09:46	55:56	38.6	Karaeng Bontonompo

It is clear why many people prefer the TAB-delimited format to the
comma-delimited format. The disadvantage is that one cannot see the TAB
characters. For instance, the space between _Dive_ and _date_ in the top
line may be a SPACE character or a TAB character (in this case it is a SPACE
character: the tabs are before and after _Dive date_). If the field names in
the first line are long, the alignment with data in the other lines cannot
be maintained. Here is a highly simplified and shortened TAB-delimited
example of a _CSV_ dive log from an APD closed-circuit rebreather (CCR) dive
computer:

	Dive Time (s)	Depth (m)	pO₂ - Setpoint (Bar) 	pO₂ - C1 Cell 1 (Bar)	Ambient temp. (Celsius)
	0       0.0     0.70    0.81    13.1
	0       1.2     0.70    0.71    13.1
	0       0.0     0.70    0.71    13.1
	0       1.2     0.70    0.71    13.2
	0       1.2     0.70    0.71    13.1
	10      1.6     0.70    0.72    12.7
	20      1.6     0.70    0.71    12.6
	30      1.7     0.70    0.71    12.6
	40      1.8     0.70    0.68    12.5

When a _CSV_ file is selected for import, _Subsurface_ displays the column
headers as well as some of the data in the first few lines of the _CSV_
file, making it much easier to work with _CSV_ files.  _CSV_ files can
therefore be used in many contexts for importing data into a _Subsurface_
dive log.  Knowledge of a few basic things about the content of the _CSV_
file allows a smooth import of the dives into _Subsurface_.

****


[icon="images/icons/important.png"]
[IMPORTANT]
The _CSV_ import has a couple of caveats. One should avoid some special
characters like ampersand (&), less than (<), greater than (>) and double
quotes (") as part of the numbers or text within a cell. The file should use
UTF-8 character set, if using non-ASCII characters. Also the size of the
_CSV_ file might cause problems. Importing 100 dives at a time (_CSV dive
details_) works, but larger files might exceed limits of the parser
used. When encountering problems with _CSV_ imports, first try with a
smaller file to make sure everything works.


[[S_Companion]]
=== Importing GPS coordinates with the _Subsurface Companion App_ for mobile phones

Using the *Subsurface Companion App* on an _Android device_ with a GPS or
xref:S_iphone[_iPhone_], the coordinates for the diving location can be
automatically passed to the _Subsurface_ dive log. The Companion App stores
the dive locations on a dedicated Internet-based file server. _Subsurface_,
in turn, can collect the localities from the file server.

To do this:

==== Create a Companion App account

- Register on the http://api.hohndel.org/login/[_Subsurface companion web
  page_].  A confirmation email with instructions and a personal *DIVERID*
  will be sent, a long number that gives access to the file server and
  Companion App capabilities.

- Download the app from
  https://play.google.com/store/apps/details?id=org.subsurface[Google Play
  Store] or from
  http://f-droid.org/repository/browse/?fdfilter=subsurface&fdid=org.subsurface[F-Droid].

==== Using the Subsurface companion app on an Android smartphone

On first use the app has three options:

* _Create a new account._ Equivalent to registering in _Subsurface_ companion
  page using an Internet browser. One can request a *DIVERID* using this
  option, but this is supplied via email and followed up by interaction with
  the http://api.hohndel.org/login/[_Subsurface companion web page_] in order
  to activate the account.

* _Retrieve an account._ If users forgot their *DIVERID* they will receive an
  email to recover the number.

* _Use an existing account._ Users are prompted for their *DIVERID*. The app
  saves this *DIVERID* and does not ask for it again unless one uses the
  _Disconnect_ menu option (see below).

[icon="images/icons/important.png"]
[IMPORTANT]
In the _Subsurface_ main program, the *DIVERID* should also be entered on
the Default Preferences panel, obtained by selecting _File -> Preferences ->
Defaults_ from the main menu in _Subsurface_ itself.  This facilitates
synchronisation between _Subsurface_ and the Companion App.

===== Creating new dive locations

Now one is ready to get a dive position and send it to the server. The
Android display will look like the left hand image (*A*) below, but without
any dives.

Touch the "+" icon on the top right to add a new dive site, a menu will be
showed with 3 options:

* Current: A prompt for a place name (or a request to activate the GPS if it
  is turned off) will be displayed, after which the current location is saved.

* Use Map: This option allows the user to fix a position by searching a world
  map. A world map is shown (see *B* below) on which one should indicate the
  desired position with a _long press_ on the touch sensitive screen (if the
  marked location is erroneous, simply indicate a new location)  and select
  the check symbol in the upper right. A dialog is shown allowing to enter the
  name of the dive location and the date-time of the dive (see *C* below). In
  order to import this dive location in _Subsurface_ it's advisable to set the
  time to agree with the time of that dive on the dive computer.

image::images/Companion_5.jpg["FIGURE: Companion App, add location using map", align="center"]


* Import local GPX file: The android device searches for .gpx files and
  located archives will be shown. The selected .gpx file is opened and the
  stored locations shown. Now one needs to select the appropriate locations,
  then select the tab in the upper right, after which the locations will be
  sent to the web service and added to the list on the Android device.

===== Dive lists of dive locations

The main screen shows a list of dive locations, each with a name, date and
time (see *A* below). Some locations may have an arrow-up icon over the
selection box to the left indicating that they require upload to the
server. One can select individual dive locations from the list. A selected
location has a check mark in the selection box on the left. Group operations
(such as _Delete_ or _Send_)  are performed on several locations that are
selected.

Dive locations in this list can be viewed in two ways: a list of locations
or a map indicating the dive locations. The display mode (List or Map) is
changed by selecting _Dives_ at the top left of the screen (see *A* below)
and then selecting the display mode. The display mode can be changed either
from the list of locations or from the map (see *B* below). If one selects a
location (on the list or on the map), an editing panel opens (see *C* below)
where the dive description or other details may be changed.

image::images/Companion_4.jpg["FIGURE: Companion App, add location using map", align="center"]


When one clicks on a dive (*not* selecting the check box), the name given to
it, date/time and GPS coordinates will be shown, with two options at the top
of the screen:

- Edit (pencil): Change the text name or other characteristics of the dive
  location.

- Maps: Display a map showing the dive location.

After editing and saving a dive location (see *C* above), one needs to
upload it to the web service, as explained below.

===== Uploading dive locations

There are several ways to send locations to the server.  The easiest is by
simply selecting the locations (See *A* below) and then touching the right
arrow at the top right of the screen.

[icon="images/icons/important.png"]
[IMPORTANT]
Users must be careful, as the trash icon on the right means exactly what it
should; it deletes the selected dive location(s).

image::images/Companion_1.jpg["FIGURE: Screen shots (A-B) of companion app", align="center"]


After a dive trip using the Companion App, all dive locations are ready to
be downloaded to a _Subsurface_ dive log (see below).


===== Settings on the Companion app

Selecting the _Settings_ menu option results in the right hand image above
(*B*).

===== Server and account

- _Web-service URL._ This is predefined (http://api.hohndel.org/)

- _User ID._ The DIVERID obtained by registering as described above. The
  easiest way to obtain it is simply to copy and paste from the confirmation
  email but, of course, users can also type this information.

===== Synchronisation

- _Synchronize on startup._ If selected, dive locations in the Android device
  and those on the web service synchronise each time the app is started.

- _Upload new dives._ If selected, each time the user adds a dive location it
  is automatically sent to the server.

===== Background service
Instead of entering a unique dive location, users can leave the service
running in the background of their Android device, allowing the continuous
collection of GPS locations.


The settings below define the behaviour of the service:

- _Min duration._ In minutes. The app will try to get a location every X
  minutes until stopped by the user.

- _Min distance._ In meters. Minimum distance between two locations.

- _Name template._ The name the app will use when saving the locations.

[icon="images/icons/info.jpg"]
[TIP]
_How does the background service work?_ Assuming the user sets 5 minutes and
50 meters in the settings above, the app will start by recording a location
at the current location, followed by another one at every 5 minutes *or*
every time one moves 50m from previous location.  If subsequent locations
are within a radius of 50 meters from the previous one, a new location is
not saved. If the user is not moving, only one location is saved, but if the
user is moving, a trace of the route is obtained by saving a location every
50 meters.

===== Other

_Mailing List._ The mail box for _Subsurface_. Users can send an email to
the Subsurface mailing list.

- _Subsurface website._ A link to the URL of Subsurface web

- _Version._ Displays the current version of the Companion App.

===== Search

Search the saved dive locations by name or by date and time.

===== Start service

Initiates the _background service_ following the previously defined
settings.

===== Disconnect

This is a badly named option that disconnects the app from the server by
resetting the user ID in the app, showing the first screen where an account
can be created, retrieve the ID for an existing account or use the users own
ID. The disconnect option is useful if a user's Android device was used to
download the dive locations of another registered diver.

===== Send all locations

This option sends all locations stored in the Android device to the server.

[[S_iphone]]
==== Using the Subsurface companion app on an _iPhone_ to record dive locations

The iPhone interface is quite simple. One needs to type the user ID
(obtained during registration) into the space reserved for it, then select
"Dive in" (see left part of the image below) and start collecting dive
location information.

image::images/iphone.jpg["FIGURE: Using iPhone companion application", align="center", width=640]

Dives can be added automatically or manually. In manual mode, a dive
location or waypoint is added to the GPS input stream. In automatic mode, a
continuous path of GPS locations is created from which, much later, after
import, subsurface can select the appropriate GPS locations based on the
times of dives. The default mode for the _iphone_ is automatic. When one
adds a dive, the location service is started automatically and a red bar
appears at the bottom of the screen. After the dive one can click on the red
bar to end the location service. While the location service is running one
can only add dives using the manual mechanism.

One can edit the site name afterwards by selecting the dive from the dive
list and clicking on the site name. There are no other editable fields. The
dive list is automatically uploaded from the iphone to the webservice and
there is not an option to trigger upload manually.


==== Downloading dive locations to the _Subsurface_ divelog

Download dive(s) from a dive computer or enter them manually into
_Subsurface_ before obtaining the GPS coordinates from the server. The
download dialog can be reached via _Ctrl+G_ or from the _Subsurface_ Main
Menu _Import -> Import GPS data from Subsurface Service_, resulting in the
image on the left (*A*), below. On first use the DIVERID text box is
blank. Provide a DIVERID, then select the _Download_ button to initiate the
download process, after which the screen on the right (*B*) below appears:

image::images/DownloadGPS.jpg["FIGURE: Downloading Companion app GPS data", align="center"]

Note that the _Apply_ button is now active. By clicking on it, users can
update the locations of the newly entered or uploaded dives in _Subsurface_
which applies the coordinates and names entered on the app for all the new
dives that match the date-times of the uploaded GPS localities. If one has
entered the name of the dive location in _Subsurface_ before downloading the
GPS coordinates, this name will take precedence over downloaded one.

Since _Subsurface_ matches GPS locations from the Android device and dive
information from the dive computer based on date-time data, automatic
assignment of GPS data to dives is dependent on agreement of the date-time
information between these two devices. Although _Subsurface_ has a wide
range tolerance, it may be unable to identify the appropriate dive if there
is a large difference between the time in the dive computer and that of the
Android device, resulting in no updates.

Similar date-times may not always be possible and there may be many reasons
for this (e.g. time zones), or _Subsurface_ may be unable to decide which is
the correct position for a dive (e.g. on repetitive dives while running
_background service_ there may be several locations that would be included
in the time range that fit not only the first dive, but one or more
subsequent dives as well).  A workaround for this situation to manually edit
the date-time of a dive in the _Subsurface_ Dive List *before* downloading
the GPS data and then to change the date-time back again *after* downloading
GPS data.

[icon="images/icons/info.jpg"]
[NOTE]
TIPS:

- _Background service_, being a very powerful tool, may fill the location list
  with many unnecessary locations not corresponding to the exact dive point
  but reflecting the boat's route.  Currently these locations are difficult to
  delete from the server. In some situations it is therefore prudent to clean
  up the list on the Android device before sending the dive points to the web
  server by simply deleting the inappropriate locations. This might be
  necessary, for instance, if one wants to keep the location list clear to see
  dives in the web service map display (see above).

- It may also make sense to give informative names to the locations sent to
  the web server, or at least to use an informative name in the _Name
  Template_ setting while running the _background service_, especially on a
  dive trip with many dives and dive locations.

[[S_LoadImage]]
=== Adding photographs to dives

Many (if not most) divers take a camera with them and take photographs
during a dive. One would like to associate each photograph with a specific
dive. _Subsurface_ allows one to load photos into a dive. Photos are
superimposed on the dive profile, from where they can be viewed.

==== Loading photos and getting synchronisation between dive computer and camera

Left-lick on a dive or on a group of dives on the dive list. Then
right-click on this dive or group of dives and choose the option _Load
Images_:

image::images/LoadImage1_f20.jpg["FIGURE: Load images option", align="center"]

The system file browser appears. Select the folder and photographs that need
to be loaded into _Subsurface_ and click the _Open_ button.

image::images/LoadImage2_f20.jpg["FIGURE: Load images option", align="center"]

This brings one to the time synchronisation dialog, shown below. The
critical problem is that the time synchronisation is not perfect between the
dive computer used during a dive, and the camera used during that same
dive. These two devices often differ by several minutes. If _Subsurface_ can
achieve synchronisation, then the exact times of photographs can be used to
position photographs on the dive profile.

_Subsurface_ achieves this synchronisation in two ways:

- *Manually*: If the user wrote down the exact camera time at the start of a dive, the
  difference in time between the two devices can be determined. Actually, as long as the device
  settings for time has not been changed in either device, one could write down the times of
  both devices after the dive or even at the end of the day. One can then manually set the time
  difference in the _Time shift_ dialog. Towards the top of the dialog is a time setting tool
  immediately under the heading _Shift times of image(s) by_, evident in figure *A* below.
  If the camera time is 7 minutes later than that of the dive computer, set the time setting
  tool to a value of 00:07.  Select either the _earlier_ or _later_ radio button.
  In the above example, the _earlier_ option is appropriate, since the photos need to be shifted
  7 minutes earlier (camera is 7 minutes ahead of dive computer). Ignore any "AM" or "PM" suffix
  in that tool. Click the _OK_ button and synchronisation is achieved.

image::images/LoadImage3b_f20.jpg["FIGURE: Synchronisation dialog", align="center"]


- *By photograph*: There is a very slick way of achieving synchronisation. If one takes a
  photograph of the face of the dive computer showing the time, then _Subsurface_ can obtain
  the exact time the photograph was taken, using the metadata that the camera stores within
  each photo. In order to do this, use the bottom half of the Time shift_ dialog. If one uses
  the bottom part, the top part of the dialog is ignored. Click on
  the horizontal bar entitled "_Select image of divecomputer showing time_. This brings up
  a file browser with which one can select the photograph of the dive computer. Select the
  photograph using the file browser and click on _OK_. This photograph of the dive computer
  appears in the bottom panel of the _Shift times_ dialog. Now _Subsurface_ knows exactly
  when the photograph has been taken. Now set the date-time dialog to the left of the photo
  so that this tool reflects the date and time of the dive computer in the photo. When the
  date-time tool has been set, _Subsurface_ knows exactly what the time difference between
  camera and dive computer is, and synchronisation is achieved. There is a
  photograph with the face of the dive computer and with the date-time tool set to the
  date-time on image *B* above.

If the timestamp of a photograph is long before or after the dive, it is not
placed on the dive profile. If the timestamp of the photo is within 30
minutes of the dive, it is shown.

==== Viewing the photos

In order to view the photos added to a dive, activate the _show-photos_
button in the tool bar to the left of the dive profile:

image::images/icons/ShowPhotos_f20.png["FIGURE:Show photos toolbar button", align="left"]

After the images have been loaded, they appear in two places:

 - the _Photos_ tab of the *Notes* panel.
 - as tiny icons (stubs) on the dive profile at the appropriate positions
   reflecting the time each photograph was taken. See below:

image::images/LoadImage4_f20.jpg["FIGURE: Photos on dive profile", align="center"]

If one hovers with the mouse over any of the photo icons, then a thumbnail
photo is shown of the appropriate photo. See the image below:

image::images/LoadImage5_f20.jpg["FIGURE:Thumbnail photo on dive profile", align="center"]

Clicking on the thumbnail brings up a full size photo overlaid on the
_Subsurface_ window. This allows good viewing of the photographs that have
been added (see the image below). Note that the thumbnail has a small
dustbin icon in the bottom right hand corner (see image above). If one
selects the dustbin, the image is removed from the dive. Therefore some care
is required when clicking on a thumbnail. Images can also be deleted using
the _Photos_ tab (see text below).

image::images/LoadImage6_f20.jpg["FIGURE: Full-screen photo on dive profile", align="center"]

==== The _Photos_ tab

Photographs associated with a dive are shown as thumbnails in the _Photos_
tab of the _Notes_ panel. Photos taken in rapid succession during a dive
(therefore sometimes with large overlap on the dive profile) can easily be
accessed in the _Photos_ tab. This tab serves as a tool for individually
accessing the photos of a dive, while the stubs on the dive profile give an
indication of when during a dive a photo was taken. By single-clicking on a
thumbnail in the _Photos_ panel, a photo is selected. By double-clicking a
thumbnail, the full-sized image is shown, overlaying the _Subsurface_
window. A photo can be deleted from the _Photos_ panel by selecting it
(single-click) and then by pressing the _Del_ key on the keyboard. This
removes the photo both from the _Photos_ tab as well as the dive profile.

==== Photos on an external hard disk

Most underwater photographers store their photos on an external drive. If
such a drive can be mapped (almost always the case) the photos can be
directly accessed by _Subsurface_. This facilitates the interaction between
_Subsurface_ and an external repository of photos. When associating a dive
profile with photos from an external drive, the normal procedure of
selection and synchronisation (see text above) is used.  However, after the
external drive has been disconnected, _Subsurface_ cannot access these
photos any more.  If the display of photos is activated (using the toolbox
to the left of the _Dive Profile_), the program only shows a small white dot
where each photo should be on the dive profile.  In addition the _Photos_
tab only shows the file names of the photos. This is normal behaviour.  If,
later, the external drive with the photos is connected again, the photos can
be seen in the normal way.


=== Logging special types of dives

[[S_MulticylinderDives]]
==== Multicylinder dives

_Subsurface_ easily handles dives involving more than one
cylinder. Multicylinder diving usually happens (a) if a diver does not have
enough gas for the complete dive in a single cylinder; (b) if the diver
needs more than one gas mixture because of the depth or the decompression
needs of the dive. For this reason multicylinder dives are often used by
technical divers who dive deep or long. As far as _Subsurface_ is concerned,
there are only two types of information that need to be provided:

- *Describe the cylinders used during the dive* This is performed in the *Equipment tab* of
<<<<<<< HEAD
  the *Info* panel, as xref:cylinder_definitions[described above]. Enter the cylinders one by one,
=======
  the *Dive Info* panel, as xref:cylinder_definitions[described above]. Enter the cylinders one by one,
>>>>>>> 554b652d
  specifying the characteristics of the cylinder and the gas composition within each cylinder.

- *Record the times at which switches from one cylinder to another was done:* This is information
  provided by some dive computers (provided the diver indicated these changes to the dive computer
  by pressing specific buttons). If the dive computer does not provide the information, the diver has to
  record these changes using a different method, e.g. writing it on a slate.

- *Record the cylinder changes on the dive profile*: If the latter option
  was followed, the diver needs to indicate the gas change event by right-clicking at the appropriate point
  in time on the *Dive Profile* panel and indicating the cylinder to which the change was made. After
  right-clicking, follow the context menu to "Add gas change" and select the appropriate cylinder from
  those defined during the first step, above (see image below). If the
<<<<<<< HEAD
  *tank bar* button in the toolbar has been activated, the cylinder switches are also indicated in the
=======
  *tank bar* button in the ttolbar has been activated, the cylinder switches are also indicated in the
>>>>>>> 554b652d
  tank bar.

Having performed these tasks, _Subsurface_ indicates the appropriate use of
cylinders in the dive profile.  Below is a multi-cylinder dive, starting off
with EAN28, then changing cylinders to EAN50 after 26 minutes to perform
decompression.

image::images/multicylinder_dive.jpg["FIGURE: Multicylinder profile", align="center"]

==== Sidemount dives
<<<<<<< HEAD

Sidemount diving is just another form of multicylinder diving, often with
both or all cylinders having the same gas mixture. Although it is a popular
configuration for cave divers, sidemount diving can be performed by
recreational divers who have completed the appropriate training. Sidemount
dive logging involves, exactly as with multicylinder dives, above, three
steps:

=======

Sidemount diving is just another form of multicylinder diving, often with
both or all cylinders having the same gas mixture. Although it is a popular
configuration for cave divers, sidemount diving can be performed by
recreational divers who have completed the appropriate training. Sidemount
dive logging involves, exactly as with multicylinder dives, above, three
steps:

>>>>>>> 554b652d
- *During the dive, record cylinder switch events*. Since sidemount diving normally involves two
  cylinders with air or with the same gas mixture, _Subsurface_ distinguishes among these different
  cylinders. In contrast, most dive computers that allow gas switching only distinguish among different
  _gases_ used, not among different _cylinders_ used. This means that when sidemount dives are downloaded
  from these dive computers, the events of switching between cylinders with the same gas are not downloaded. This may mean
  that one may have to keep a written log of cylinder switch times using a slate, or (if the dive computer
  has this facility) marking each cylinder switch with a bookmark that can be retrieved later. Returning
  from a dive with the information about cylinder changes is the only tricky part of logging sidemount dives.
- *Within _Subsurface_ describe the cylinders used during the dive*. The diver needs to provide the
  specifications of the different cylinders, using the *Equipment* tab of the *Info Panel* (see
  image below where two 12 litre cylinder were used).
- *Indicate cylinder change events on the _Subsurface_ dive profile*. Once the dive log has been imported
  from a dive computer into _Subsurface_, the cylinder switch events need to be indicated on the dive profile.
  Cylinder changes are recorded by right-clicking at the appropriate point on the dive profile and then
  selecting _Add gas change_. A list of the appropriate cylinders is shown with the
  currently used cylinder greyed out. In the image below Tank 1 is greyed out, leaving only Tank 2
  to be selected. Select the appropriate cylinder. The cylinder change is then indicated on the dive
  profile with a cylinder symbol. If the *Tank Bar* is activated using the toolbar to the left of the
  profile, then the cylinder change is also indicated on the Tank Bar (see image below). After all
  the cylinder change events have been recorded on the dive profile, the correct cylinder pressures
  for both cylinders are shown on the dive profile, as in the image below.

image::images/sidemount1.jpg["FIGURE: Sidemount profile", align="center"]

This section gives an example of the versatility of _Subsurface_ as a dive
logging tool.


[[S_sSCR_dives]]
==== Semi-closed circuit rebreather (SCR) dives

[icon="images/halcyon_RB80.jpg"]
[NOTE]
Passive semi-closed rebreathers (pSCR) comprise a technical advance in
diving equipment that recirculates the breathing gas that a diver breathes,
while removing carbon dioxide from the exhaled gas. While a small amount
(typically a tenth) of the exhaled breathing gas is released into the water,
a small amount of fresh gas is released from the back gas cylinder
(typically containing nitrox).  A diver, using a single cylinder of
breathing gas can therefore dive for much longer periods than using a
recreational open-circuit configuration. With pSCR equipment, a very small
amount of breathing gas is released every time the breather inhales. With
active SCR (aSCR) equipment, in contrast, a small amount of breathing gas is
released continuously from the back cylinder.

To log pSCR dives, no special procedures are required, just the normal steps
outlined above:

<<<<<<< HEAD
- Select pSCR in the _Dive Mode_ dropdown list on the *Info* panel.
=======
- Select pSCR in the _Dive Mode_ dropdown list on the *Dive Info* panel.
>>>>>>> 554b652d

- pSCR diving often involves gas changes, requiring an additional cylinder.
  Define all the appropriate cylinders as described above and indicate the
  cylinder/gas changes as described above in the section on
  xref:S_MulticylinderDives[multicylinder dives].

If a pSCR _Dive Mode_ has been selected, the dive ceiling for pSCR dives is
<<<<<<< HEAD
adjusted for the oxygen drop across the mouthpiece which often requires
=======
adjusted for the oxygen drop accross the mouthpiece which often requires
>>>>>>> 554b652d
longer decompression periods. Below is a dive profile of a pSCR dive using
EAN36 on the back cylinder and oxygen for decompression. Note that this dive
lasted over two hours.

image::images/pSCR_profile.jpg["FIGURE: pSCR profile", align="center"]



[[S_CCR_dives]]
==== Closed circuit rebreather (CCR) dives

[icon="images/APD.jpg"]
[NOTE]
Closed system rebreathers use advanced technology to recirculate gas that
has been breathed while doing two things to maintain a breathable oxygen
concentration:
a) remove carbon dioxide from the gas that has been exhaled
regulate the oxygen concentration to remain within safe diving limits.
Currently, within _Subsurface_, the Poseidon MkVI Discovery is the best
supported CCR dive computer. The CCR interface of _Subsurface_ is currently
experimental and under active development. In contrast to a conventional
recreational dive computer, a CCR system computer does not allow the
download of a log containing multiple dives. Rather, each dive is stored
independently. This means that _Subsurface_ cannot download a dive log
directly from a CCR dive computer, but that it imports CCR dive logs in the
same way that it imports dive log data from other digital databases.

===== Import a CCR dive

See the section dealing with xref:S_ImportingAlienDiveLogs[Importing dive
information from other digital sources]. From the main menu of _Subsurface_,
select _Import -> Import log files_ to bring up the
xref:Unified_import[universal import dialogue]. As explained in that
section, the bottom right hand of the import dialogue contains a dropdown
list of appropriate devices that currently includes an option for (Poseidon)
MkVI files (import for other CCR equipment is under active
development). Having selected the appropriate CCR format and the directory
where the original dive logs have been stored from the CCR dive computer,
one can select a particular dive log file (in the case of the MkVI it is a
file with a .txt extension). After selecting the appropriate dive log,
activate the _Open_ button at the bottom right hand of the universal import
dialogue.

===== Displayed information for a CCR dive

_Partial pressures of gases_: The graph of oxygen partial pressure shows the
information from the oxygen sensors of the CCR equipment. In contrast to
recreational equipment (where pO~2~ values are calculated based on gas
composition and dive depth), CCR equipment provide actual measurements of
pO~2~, derived from oxygen sensors.  In this case the graph for oxygen
partial pressure should be fairly flat, reflecting the setpoint settings
during the dive. The mean pO~2~ is NOT the mean oxygen partial pressure as
given by the CCR equipment, but a value calculated by _Subsurface_ as
follows:

- For TWO O~2~ sensors the mean value of the two sensors are given.

- For THREE-sensor systems (e.g. APD), the mean value is also used. However
  differences of more than 0,1 bar in the simultaneous readings of different
  sensors are treated as spurious. If one of the three sensors provides
  spurious data, it is ignored.

- If no sensor data is available, the pO~2~ value is assumed to be equal to
  the setpoint.

The mean pO~2~ of the sensors is indicated with a green line,

The oxygen setpoint values as well as the readings from the individual
oxygen sensors can be shown. The display of additional CCR information is
turned on by checking the appropriate checkboxes in the _Preferences_ panel
(accessible by selecting xref:S_CCR_options[_File -> Preferences ->
Graph_]). This part of the _Preferences_ panel look like this, representing
two checkboxes that modify the display of pO~2~ when the appropriate toolbar
button on the Dive Profile has been activated.

image::images/CCR_preferences_f20.jpg["FIGURE: CCR preferences panel", align="center"]

Checking any of the check boxes allows the display of additional
oxygen-related information whenever the pO~2~ toolbar button on the
_Profile_ panel is activated.  The first checkbox allows the display of
setpoint information. This is a red line superimposed on the green oxygen
partial pressure graph and allows a comparison of the mean measured oxygen
partial pressure and the setpoint values, as in the image below.

image::images/CCR_setpoint_f20.jpg["FIGURE: CCR setpoint and po2 graph", align="center"]

The second checkbox allows the display of the data from each individual
oxygen sensor of the CCR equipment. The data for each sensor is colour-coded
as follows:

- Sensor 1: grey
- Sensor 2: blue
- Sensor 3: brown

The mean oxygen pO~2~ is indicated by the green line. This allows the direct
comparison of data from each of the oxygen sensors, useful for detecting
abnormally low or erratic readings from a particular sensor.

image::images/CCR_sensor_data_f20.jpg["FIGURE: CCR sensor data graph", align="center"]

The setpoint data can be overlaid on the oxygen sensor data by activating
both of the above check boxes. Partial pressures for nitrogen (and helium,
if applicable) are shown in the usual way as for open circuit dives.

_Events_: Several events are logged, e.g. switching the mouthpiece to open
circuit.  These events are indicated by yellow triangles and, if one hovers
over a triangle, a description of that event is given as the bottom line in
the xref:S_InfoBox[Information Box].

_Cylinder pressures_: Some CCR dive computers like the Poseidon MkVI record
the pressures of the oxygen and diluent cylinders. The pressures of these
two cylinders are shown as green lines overlapping the depth profile. In
addition, start and end pressures for both oxygen and diluent cylinders are
shown in the _Equipment Tab_.  Below is a dive profile for a CCR dive,
including an overlay of setpoint and oxygen sensor data, as well as the
cylinder pressure data. In this case there is good agreement from the
readings of the two oxygen sensors.

image::images/CCR_dive_profile_f20.jpg["FIGURE: CCR dive profile", align="center"]

_Equipment-specific information_: Equipment-specific information gathered by
_Subsurface_ is shown in the xref:S_ExtraDataTab[Extra data tab]. This may
include setup information or metadata about the dive.

More equipment-specific information for downloading CCR dive logs for
Poseidon MkVI and APD equipment can be found in xref:S_PoseidonMkVI[Appendix
B].

== Obtaining more information about dives entered into the logbook

=== The *Info* tab (for individual dives)

The Info tab gives some summary information about a particular dive that has
been selected in the *Dive List*. Useful information here includes the
surface interval before the dive, the maximum and mean depths of the dive,
the gas volume consumed, the surface air consumption (SAC) and the number of
oxygen toxicity units (OTU) incurred.

[icon="images/icons/info.jpg"]
[NOTE]
Gas consumption and SAC calculations: _Subsurface_ calculates SAC and Gas
consumption taking in account gas incompressibility, particularly at tank
pressures above 200 bar, making them more accurate.  Users should refer to
xref:SAC_CALCULATION[Appendix D] for more information.

[[S_ExtraDataTab]]
=== The *Extra Data* tab (usually for individual dives)

When using a dive computer, it often reports several data items that cannot
easily be presented in a standardised way because the nature of the
information differs from one dive computer to another. These data often
comprise setup information, metadata about a dive, battery levels, no fly
times, or gradient factors used during the dive. When possible, this
information is presented in the *Extra Data* tab. Below is an image showing
extra data for a dive using a Poseidon rebreather.

image::images/ExtraDataTab_f20.jpg["FIGURE: Extra Data tab", align="center"]

=== The *Stats* tab (for groups of dives)

The Stats tab gives summary statistics for more than one dive, assuming that
more than one dive has been selected in the *Dive List* using the standard
Ctrl-click or Shift-click of the mouse. If only one dive has been selected,
figures pertaining to only that dive are given. This tab shows the number of
dives selected, the total amount of dive time in these dives, as well as the
minimum, maximum and mean for the dive duration, water temperature and
surface air consumption (SAC). It also shows the depth of the shallowest and
deepest dives of those selected.

[[S_DiveProfile]]
=== The *Dive Profile*

image::images/Profile2.jpg["Typical dive profile", align="center"]

Of all the panels in _Subsurface_, the Dive Profile contains the most
detailed information about each dive. The Dive Profile has a *button bar* on
the left hand side that allows control over several display options. The
functions of these buttons are described below. The main item in the Dive
Profile is the graph of dive depth as a function of time. In addition to the
obvious information of the depth it also shows the ascent and descent rates
compared to the recommended speed of going up or down in the water
column. This information is given using different colours:
|====================
|*Couleur*|*Vitesse de descente (m/min)*|*Vitesse de remontée (m/min)*
|Rouge|> 30|> 18
|Orange|18 - 30|9 - 18
|Jaune|9 - 18|4 - 9
|Vert clair|1.5 - 9|1.5 - 4
|Vert foncé|< 1.5|< 1.5
|=====================

The profile also includes depth readings for the peaks and troughs in the
graph.  Thus, users should see the depth of the deepest point and other
peaks. Mean depth is plotted as a grey line, indicating mean dive depth up
to a particular moment during the dive.

[icon="images/icons/scale.jpg"]
[NOTE]
In some cases the dive profile does not fill the whole area of the *Dive
Profile* panel. Clicking the *Scale* button in the toolbar on the left of
the dive profile frequently increases the size of the dive profile to fill
the area of the panel efficiently.

*Water temperature* is displayed with its own blue line with temperature values
placed adjacent to significant changes.

The dive profile can include graphs of the *partial pressures* of O2, N2,
and He during the dive (see figure above) as well as a calculated and dive
computer reported deco ceilings (only visible for deep, long, or repetitive
dives).  Partial pressures of oxygen are indicated in green, those of
nitrogen in black, and those of helium in dark red. These partial pressure
graphs are shown below the profile data.

[icon="images/icons/O2.jpg"]
[NOTE]
Clicking this button allows display of the partial pressure of *oxygen*
during the dive. This is depicted below the dive depth and water temperature
graphs.

[icon="images/icons/N2.jpg"]
[NOTE]
Clicking this button allows display of the partial pressure of *nitrogen*
during the dive.

[icon="images/icons/He.jpg"]
[NOTE]
Clicking this button allows display of the partial pressure of *helium*
during the dive.  This is only of importance to divers using Trimix,
Helitrox or similar breathing gasses.

The *air consumption* graph displays the tank pressure and its change during
the dive. The air consumption takes depth into account so that even when
manually entering the start and end pressures the graph is not a straight
line.  Similarly to the depth graph the slope of the tank pressure gives the
user information about the momentary SAC rate (Surface Air Consumption) when
using an air integrated dive computer.  Here the colour coding is not
relative to some absolute values but relative to the average normalised air
consumption during the dive. So areas that are red or orange indicate times
of increased normalized air consumption while dark green reflects times when
the diver was using less gas than average.

[icon="images/icons/Heartbutton.png"]
[NOTE]
Clicking on the heart rate button will allow the display of heart rate
information during the dive if the dive computer was attached to a heart
rate sensor.

It is possible to *zoom* into the profile graph. This is done either by using
the scroll wheel / scroll gesture of your mouse or trackpad. By default
_Subsurface_ always shows a profile area large enough for at least 30 minutes
and 30m
 (100ft) – this way short or shallow dives are intuitively recognizable;
something
that free divers clearly won’t care about.

image::images/MeasuringBar.png["FIGURE: Measuring Bar", align="center"]

[icon="images/icons/ruler.jpg"]
[NOTE]
Measurements of *depth or time differences* can be achieved by using the
*ruler button* on the left of the dive profile panel.  The measurement is
done by dragging the red dots to the two points on the dive profile that the
user wishes to measure. Information is then given in the horizontal white
area underneath the two red dots.

[icon="images/icons/ShowPhotos.png"]
[NOTE]
Photographs that have been added to a dive can be shown on the profile by
selecting the *Show-photo* button. The position of a photo on the profile
indicates the exact time when this photo was taken. If this button is not
active, the photos are hidden.


The profile can also include the dive computer reported *ceiling* (more
precisely, the deepest deco stop that the dive computer calculated for each
particular moment in time) as a red overlay on the dive profile. Ascent
ceilings arise when a direct ascent to the surface increases the risk of a
diver suffering from decompression sickness (DCS) and it is necessary to
either ascend slower or to perform decompression stop(s) before ascending to
the surface. Not all dive computers record this information and make it
available for download; for example all of the Suunto dive computers fail to
make this very useful data available to divelog software. _Subsurface_ also
calculates ceilings independently, shown as a green overlay on the dive
profile.  Because of the differences in algorithms used and amount of data
available (and other factors taken into consideration at the time of the
calculation) it is unlikely that ceilings from dive computers and from
_Subsurface_ are the same, even if the same algorithm and _gradient factors_
(see below) are used.  It is also quite common that _Subsurface_ calculates
a ceiling for non-decompression dives when the dive computer stayed in
non-deco mode during the whole dive (represented by the [green]#dark green#
section in the profile at the beginning of this section). This is caused by
the fact that _Subsurface’s_ calculations describe the deco obligation at
each moment during a dive, while dive computers usually take the upcoming
ascent into account. During the ascent some excess nitrogen (and possibly
helium) are already breathed off so even though the diver technically
encountered a ceiling at depth, the dive still does not require an explicit
deco stop. This feature allows dive computers to offer longer non-stop
bottom times.

[icon="images/icons/cceiling.jpg"]
[NOTE]
If the dive computer itself calculates a ceiling and makes it available to
_Subsurface_ during upload of dives, this can be shown as a red area by
checking *Dive computer reported ceiling* button on the Profile Panel.

[icon="images/icons/ceiling1.jpg"]
[NOTE]
If the *Calculated ceiling* button on the Profile Panel is clicked, then a
ceiling, calculated by _Subsurface_, is shown in green if it exists for a
particular dive (*A* in figure below). This setting can be modified in two
ways:

[icon="images/icons/ceiling2.jpg"]
[NOTE]
If, in addition, the *show all tissues* button on the Profile Panel is
clicked, the ceiling is shown for the tissue compartments following the
Bühlmann model (*B* in figure below).

[icon="images/icons/ceiling3.jpg"]
[NOTE]
If, in addition, the *3m increments* button on the Profile Panel is clicked,
then the ceiling is indicated in 3 m increments (*C* in figure below).

image::images/Ceilings2.jpg["Figure: Ceiling with 3m resolution", align="center"]

[icon="images/icons/ShowCylindersButton.jpg"]
[NOTE]
By selecting this icon, the different cylinders used during a dive can be
represented as a coloured bar at the bottom of the *Dive Profile*. In
general oxygen is represented by a green bar, nitrogen with a yellow bar and
helium with a red bar. The image below shows a dive which first uses a
trimix cylinder (red and green), followed by a switch to a nitrox cylinder
(yellow and green) after 23 minutes. Cylinders with air are shown as a light
blue bar.

image::images/ShowCylinders_f20.jpg["Figure: Cylinder use graph", align="center"]


[icon="images/tissues.jpg"]

[NOTE]
Display inert gas tissue pressures relative to ambient inert gas pressure
(horizontal grey line).  Tissue pressures are calculated using the Bühlmann
ZH-L16 algorithm and are displayed as lines ranging from green (faster
tissues) to blue (slower tissues).  The black line, graphed above the
ambient pressure, is the maximum allowable tissue supersaturation (pressure
limit) derived from the gradient factors specified in the *Preferences*. For
divers involved in planned decompression diving, efficient rates of
offgasing are obtained with tissue pressures between the ambient inert gas
pressure (grey line) and the pressure limit (black line). This display is a
representation of the tissue pressures during the whole dive. In contast,
the xref:S_gas_pressure_graph[Gas Pressure Graph] in the *Information Box*
on the *Dive Profile* is an instantaneous reflection of tissue pressures at
the moment in time reflected by the position of the cursor on the dive
profile.

image::images/tissuesGraph.jpg["Figure: Inert gas tissue pressure graph", align="center"]

Gradient Factor settings strongly affect the calculated ceilings and their
depths.  For more information about Gradient factors, see the section on
xref:S_GradientFactors[Gradient Factor Preference settings]. The currently
used gradient factors (e.g. GF 35/75) are shown above the depth profile if
the appropriate toolbar buttons are activated.  *N.B.:* The indicated
gradient factors are NOT the gradient factors in use by the dive computer,
but those used by _Subsurface_ to calculate deco obligations during the
dive. For more information external to this manual see:

 ** http://www.tek-dive.com/portal/upload/M-Values.pdf[Understanding M-values by Erik Baker, _Immersed_ Vol. 3, No. 3.]

 ** link:http://www.rebreatherworld.com/general-and-new-to-rebreather-articles/5037-gradient-factors-for-dummies.html[Gradient factors for dummies, by Kevin Watts]


=== The Dive Profile context menu

The context menu for the Dive Profile is accessed by right-clicking while
the mouse cursor is over the Dive Profile panel. The menu allows the
creation of Bookmarks or Gas Change Event markers or manual CCR set-point
changes other than the ones that might have been imported from a Dive
Computer. Markers are placed against the depth profile line and with the
time of the event set by where the mouse cursor was when the right mouse
button was initially clicked to bring up the menu. Gas Change events involve
a selection of which gas is being switched to, the list of choices being
based on the available gases defined in the Equipment Tab. Set-point change
events open a dialog allowing to choose the next set-point value. As in the
planner, a set-point value of zero indicates the diver is breathing from an
open circuit system while any non-zero value indicates the use of a closed
circuit rebreather (CCR).  By right-clicking while over an existing marker a
menu appears, adding options to allow deletion of the marker or to allow all
markers of that type to be hidden. Hidden events can be restored to view by
selecting Unhide all events from the context menu.

[[S_InfoBox]]
=== The *Information Box*

The Information box displays a large range of information pertaining to the
dive profile. Normally the Information Box is located to the top left of the
*Dive Profile* panel. If the mouse points outside of the *Dive Profile*
panel, then only the top line of the Information Box is visible (see
left-hand part of figure (*A*) below). The Information Box can be moved
around in the *Dive Profile* panel by click-dragging it with the mouse so
that it is not obstructing important detail. The position of the Information
Box is saved and used again during subsequent dive analyses.

image::images/InfoBox2.jpg["Figure: Information Box", align="center"]

The moment the mouse points inside the *Dive Profile* panel, the information
box expands and shows many data items. In this situation, the data reflect
the time point along the dive profile indicated by the mouse cursor (see
right-hand part of figure (*B*) above where the Information Box reflects the
situation at the position of the cursor [arrow] in that image). Therefore,
moving the cursor in the horizontal direction allows the Information Box to
show information for any point along the dive profile.  In this mode, the
Information Box gives extensive statistics about depth, gas and ceiling
characteristics of the particular dive. These include: Time period into the
dive (indicated by a @), depth, cylinder pressure (P), temperature,
ascent/descent rate, surface air consumption (SAC), oxygen partial pressure,
maximum operating depth, equivalent air depth (EAD), equivalent narcotic
depth (END), equivalent air density depth (EADD), decompression requirements
at that instant in time (Deco), time to surface (TTS), the calculated
ceiling, as well as the calculated ceiling for several Bühlmann tissue
compartments.

The user has control over the display of several statistics, represented as
four buttons on the left of the profile panel. These are:

[icon="images/icons/MOD.jpg"]
[NOTE]
Clicking this button causes the Information Box to display the *Maximum
Operating Depth (MOD)* of the dive, given the gas mixture used. MOD is
dependent on the oxygen concentration in the breathing gas.  For air (21%
oxygen) it is around 57 m. Below the MOD there is a markedly increased risk
of exposure to the dangers associated with oxygen toxicity.

[icon="images/icons/NDL.jpg"]
[NOTE]
Clicking this button causes the Information Box to display the *No-deco
Limit (NDL)* or the *Total Time to Surface (TTS)*. NDL is the time duration
that a diver can continue with a dive, given the present depth, that does
not require decompression (that is, before an ascent ceiling appears). Once
one has exceeded the NDL and decompression is required (that is, there is an
ascent ceiling above the diver, then TTS gives the number of minutes
required before the diver can surface. TTS includes ascent time as well as
decompression time.

[icon="images/icons/SAC.jpg"]
[NOTE]
Clicking this button causes the Information Box to display the *Surface Air
Consumption (SAC)*.  SAC is an indication of the surface-normalised
respiration rate of a diver. The value of SAC is less than the real
respiration rate because a diver at 10m uses breathing gas at a rate roughly
double that of the equivalent rate at the surface. SAC gives an indication
of breathing gas consumption rate independent of the depth of the dive so
that the respiratory rates of different dives can be compared. The units for
SAC is litres/min or cub ft/min.

[icon="images/icons/EAD.jpg"]
[NOTE]
Clicking this button displays the *Equivalent Air Depth (EAD)* for nitrox
dives as well as the *Equivalent Narcotic Depth (END)* for trimix
dives. These are numbers of importance to divers who use breathing gases
other than air. Their values are dependent on the composition of the
breathing gas.  The EAD is the depth of a hypothetical air dive that has the
same partial pressure of nitrogen as the current depth of the nitrox dive at
hand. A nitrox dive leads to the same decompression obligation as an air
dive to the depth equaling the EAD. The END is the depth of a hypothetical
air dive that has the same sum of partial pressures of the narcotic gases
nitrogen and oxygen as the current trimix dive. A trimix diver can expect
the same narcotic effect as a diver breathing air diving at a depth equaling
the END.

Figure (*B*) above shows an information box with a nearly complete set of
data.

[[S_gas_pressure_graph]]
==== The Gas Pressure Bar Graph

On the left of the *Information Box* is a vertical bar graph indicating the
pressures of the nitrogen (and other inert gases, e.g. helium, if
applicable) that the diver was inhaling _at a particular instant during the
dive_, indicated by the position of the cursor on the *Dive Profile*. The
drawing on the left below indicates the meaning of the different parts of
the Gas Pressure Bar Graph.

image::images/GasPressureBarGraph.jpg["FIGURE:Gas Pressure bar Graph", align="center"]

- The light green area indicates the total gas, with the top margin of the
  light green area indicating the total gas pressure inhaled by the diver and
  measured from the bottom of the graph to the top of the light green
  area. This pressure has a _relative_ value in the graph and does not
  indicate absolute pressure.

- The horizontal black line underneath the light green margin indicates the
  equilibrium pressure of the inert gases inhaled by the diver, usually
  nitrogen. In the case of trimix, it is the pressures of nitrogen and helium
  combined. In this example, the user is diving with EAN32, so the inert gas
  pressure is 68% of the distance from the bottom of the graph to the total
  gas pressure value.

- The dark green area at the bottom of the graph represents the pressures of
  inert gas in each of the 16 tissue compartments, following the Bühlmann
  algorithm, the fast tissues being on the left hand side.

- The top black horizontal line indicates the gradient factor that applies to
  the depth of the diver at the particular point on the *Dive Profile*. The
  appropriate gradient factor is an interpolation between the FGLow and GFHigh
  values specified in the Graph tab of the *Preferences Panel* of
  *Subsurface*.

- The bottom margin of the red area in the graph indicates the Bühlman-derived
  M-value, that is the pressure value of inert gases at which bubble formation
  is expected to be severe, resulting in decompression sickness.

These five values are indicated on the left in the graph above. The way the
Gas Pressure Bar Graph changes during a dive is indicated on the right hand
side of the above figure for a diver using EAN32.

- Graph *A* indicates the situation at the start of a dive with diver at the
  surface. The pressures in all the tissue compartments are still at the
  equilibrium pressure because no diving has taken place.

- Graph *B* indicates the situation after a descent to 30 meters. Few of the
  tissue compartments have had time to respond to the descent, their gas
  pressures being far below the equilibrium gas pressure.

- Graph *C* represents the pressures after 30 minutes at 30 m. The fast
  compartments have attained equilibrium (i.e. they have reached the hight of
  the black line indicating the equilibrium pressure). The slower compartments
  (towards the right) have not reached equilibrium and are in the process of
  slowly increasing in pressure.

- Graph *D* shows the pressures after ascent to a depth of 4.5 meters. Since,
  during ascent, the total inhaled gas pressure has decreased strongly from 4
  bar to 1.45 bar, the pressures in the different tissue compartments now
  exceed that of the total gas pressure and approaches the gradient factor
  value (i.e.  the top black horizontal line). Further ascent will result in
  exceeding the gradient factor value (GFHigh), endangering the diver.

- Graph *E* indicates the situation after remaining at 4.5 meters for 10
  minutes. The fast compartments have decreased in pressure. As expected, the
  pressures in the slow compartments have not changed much.  The pressures in
  the fast compartments do not approach the GFHigh value any more and the
  diver is safer than in the situation indicated in graph *D*.



== Organising the logbook (Manipulating groups of dives)

=== The Dive List context menu

Many actions within _Subsurface_ are dependent on a context menu used mostly
to manipulate groups of dives. The context menu is found by selecting a dive
or a group of dives and then right-clicking.

image::images/ContextMenu.jpg["Figure: Context Menu", align="center"]

The context menu is used in many manipulations described below.

==== Customising the information showed in the *Dive List* panel

image::images/DiveListOptions.jpg["Example: Dive list info options", align="center"]

The default information in the *Dive List* includes, for each dive,
Dive_number, Date, Rating, Dive_depth, Dive_duration and Dive_location. This
information can be controlled and changed by right-clicking on the header
bar of the *Dive List*. For instance, a right-click on the 'Date' header
brings up a list of items that can be shown in the dive list (see
above). Select an item to be shown in the *Dive List* or to be deleted from
the dive list, and the list is immediately updated accordingly. Preferences
for information shown in the *Dive List* is saved and used when _Subsurface_
is re-opened.

==== Selecting dives from a particular dive site

Many divers have long dive lists and it may be difficult to locate all the
dives at a particular site.  By pressing _Ctl-F_ on the keyboard, a text box
is opened at the top left hand of the *Dive List*.  Type the name of a dive
site in this text box and the *Dive List* is immediately filtered to show
only the dives for that site.

[[S_Renumber]]
=== Renumbering the dives

Dives are normally numbered incrementally from non-recent dives (low
sequence numbers) to recent dives (having the highest sequence numbers). The
numbering of the dives is not always consistent. For instance, when
non-recent dives are added to the dive list the numbering does not
automatically follow on because of the dives that are more recent in
date/time than the newly-added dive with an older date/time. Therefore, one
may sometimes need to renumber the dives.  This is performed by selecting
(from the Main Menu) _Log -> Renumber_. Users are given a choice with
respect to the lowest sequence number to be used.  Completing this operation
results in new sequence numbers (based on date/time)  for the dives in the
*Dive List* panel.

[[S_Group]]
=== Grouping dives into trips and manipulating trips

For regular divers, the dive list can rapidly become very long. _Subsurface_
can group dives into _trips_. It performs this by grouping dives that have
date/times that are not separated in time by more than two days, thus
creating a single heading for each diving trip represented in the dive
log. Below is an ungrouped dive list (*A*, on the left) as well as the
corresponding grouped dive list comprising five dive trips (*B*, on the
right):

image::images/Group2.jpg["Figure: Grouping dives", align="center"]

Grouping into trips allows a rapid way of accessing individual dives without
having to scan a long lists of dives. In order to group the dives in a dive
list, (from the Main Menu) users must select _Log -> Autogroup_. The *Dive
List* panel now shows only the titles for the trips.

==== Editing the title and associated information for a particular trip

Normally, in the dive list, minimal information is included in the trip
title.  More information about a trip can be added by selecting its trip
title from the *Dive List*. This shows a *Trip Notes* tab in the *Notes*
panel. Here users can add or edit information about the date/time, the trip
location and any other general comments about the trip as a whole (e.g. the
dive company that was dived with, the general weather and surface conditions
during the trip, etc.).  After entering this information, users should
select *Save* from the buttons at the top right of the *Trip Notes* tab. The
trip title in the *Dive List* panel should now reflect some of the edited
information.

==== Viewing the dives during a particular trip

Once the dives have been grouped into trips, users can expand one or more
trips by clicking the arrow-head on the left of each trip title. This
expands the selected trip, revealing the individual dives performed during
the trip.

==== Collapsing or expanding dive information for different trips

If a user right-clicks after selecting a particular trip in the dive list,
the resulting context menu allows several possibilities to expand or
collapse dives within trips. This includes expanding all trips, collapsing
all trips and collapsing all trips except the selected one.

==== Merging dives from more than one trip into a single trip

By right-clicking on a selected trip title in the *Dive List* panel, a
context menu shows up that allows the merging of trips by either merging of
the selected trip with the trip below or with the trip above.

==== Splitting a single trip into more than one trip

If a trip includes five dives, the user can split this trip into two trips
(trip 1: top 3 dives; trip 2: bottom 2 dives) by selecting and
right-clicking the top three dives. The resulting context menu allows the
user to create a new trip by choosing the option *Create new trip
above*. The top three dives are then grouped into a separate trip. The
figures below shows the selection and context menu on the left (A) and the
completed action on the right (B):

image::images/SplitDive3a.jpg["FIGURE: Split a trip into 2 trips", align="center"]

=== Manipulating single dives

==== Delete a dive from the dive log

Dives can be permanently deleted from the dive log by selecting and
right-clicking them to bring up the context menu, and then selecting *Delete
dive(s)*. Typically this would apply to a case where a user wishes to delete
workshop calibration dives of the dive computer or dives of extremely short
duration.

==== Unlink a dive from a trip

Users can unlink dives from the trip to which they belong. In order to do
this, select and right-click the relevant dives to bring up the context
menu. Then select the option *Remove dive(s)  from trip*. The dive(s) now
appear immediately above the trip to which they belonged.

==== Add a dive to the trip immediately above

Selected dives can be moved from the trip to which they belong and placed
within the trip immediately above the currently active trip. To do this,
select and right-click the dive(s) to bring up the context menu, and then
select *Add dive(s) to trip immediately above*.

==== Shift the start time of dive(s)

Sometimes it is necessary to adjust the start time of a dive. This may apply
to situations where dives are performed in different time zones or when the
dive computer has an erroneous time. In order to do this, user must select
and right-click the dive(s) to be adjusted. This action brings up the
context menu on which the *Shift times* option should be selected. User must
then specify the time (in hours and minutes) by which the dives should be
adjusted and click on the option indicating whether the time adjustment
should be forwards or backwards.

==== Merge dives into a single dive

Sometimes a dive is briefly interrupted, e.g. if a diver returns to the
surface for a few minutes, resulting in two or more dives being recorded by
the dive computer and appearing as different dives in the *Dive List*
panel. Users can merge these dives onto a single dive by selecting the
appropriate dives, right-clicking them to bring up the context menu and then
selecting *Merge selected dives*. It may be necessary to edit the dive
information in the *Notes* panel to reflect events or conditions that apply
to the merged dive. The figure below shows the depth profile of two such
dives that were merged:

image::images/MergedDive.png["Example: Merged dive", align="center"]

[[S_Filter]]
=== Filtering the dive list

The dives in the *Dive List* panel can be filtered, that is, one can select
only some of the dives based on their attributes, e.g. dive tags, dive site,
dive master, buddy or protective clothing. For instance, filtering allows
one to list the deep dives at a particular dive site, or otherwise the cave
dives with a particular buddy.

To open the filter, select _Log -> Filter divelist_ from the main menu. This
opens the _Filter Panel_ at the top of the _Subsurface_ window. Three icons
are located at the top right hand of the filter panel. The _Filter Panel_
can be reset (i.e. all current filters cleared) by selecting the *+*. The
_Filter Panel_ may also be minimised by selecting the middle icon. When
minimised, only these three icons are shown.  The panel can be maximised by
clicking the icon that minimised the panel. The filter may also be reset and
closed by selecting the button with the flag.  An example of the _Filter
Panel_ is shown in the figure below.

image::images/Filterpanel.jpg["Figure: Filter panel", align="center"]

Four filter criteria may be used to filter the dive list: dive tags, person
(buddy / dive master), dive site and dive suit, each of which is represented
by a check list with check boxes. Above each check list is a second-level
filter tool, allowing the listing of only some of the attributes within that
check list. For instance, typing "_ca_" in the filter textbox above the tags
check list results in the tags check list being reduced to "_cave_" and
"_cavern_". Filtering of the check list enables the rapid finding of search
terms for filtering the dive list.

To activate filtering of the dive list, the check box of at least one item
in one of the four check lists needs to be checked. The dive list is then
shortened to include only the dives that pertain to the selection criteria
specified in the check lists.  The four check lists work as a filter with
_AND_ operators, Subsurface filters therefore for _cave_ as a tag AND _Joe
Smith_ as a buddy; but the filters within a category are inclusive -
filtering for _cave_ and _boat_ shows those dives that have either one or
both of these tags.

[[S_ExportLog]]
== Exporting the dive log or parts of the dive log

There are two routes for the export of dive information from Subsurface:

- Exporter les informations de plongée vers _Facebook_

- xref:S_Export_other[Exporter des informations de plongée vers d'autres
  destinations ou formats]

[[S_facebook]]
=== Export des informations de plongée vers _Facebook_

L'export des plongées vers _Facebook_ est géré différemment des autres types
d'export. Cela est du au fait que l'export vers _Facebook_ nécessite une
connexion vers _Facebook_, nécessitant un identifiant et un mot de passe. À
partir du menu principal, si vous sélectionnez _Fichier -> Préférences ->
Facebook_, un écran de connexion est présenté (voir l'image *A* sur la
gauche, ci dessous). Entrez vos identifiant et mot de passe _Facebook_. Une
fois connecté à _Facebook_, le panneau de l'image *B* ci dessous est
présenté. Ce panneau a un bouton qui doit être sélectionné pour fermer la
connexion _Facebook_.

image::images/facebook1_f20.jpg["Figure: Facebook login", align="center"]

Having established a login to _Facebook_, transfer of a dive profile to
one's _Facebook_ timeline is easy.  A _Facebook_ icon appears in the *Notes*
panel of _Subsurface_ (See image *A* below). Ensure that the dive that you
want to transfer to the timeline is depicted in the _Subsurface_ *Dive
Profile* panel. Select the _Facebook_ icon, and a dialogue is shown,
determining the amount of additional information transferred with the dive
profile (see image *B*, below). In order to transfer a dive profile to
_Facebook_, the name of a _Facebook_ album needs to be provided. The
checkboxes on the lefthand side allow one to determine how much additional
information should be transferred with the dive profile. This information is
shown in the text box on the right hand side of the panel (see image *B*,
below). You can easily edit the message that will be posted right there in
the text box. Having specified the additional information and verified the
text you want to post, select the _OK_ button which triggers the transfer to
_Facebook_. After a while, an acknowledgement dialogue appears, indicating
successful transfer to _Facebook_.

Both the Album created and the post to your time line will be marked as
private. In order for friends to be able to see the post you have to change
its permissions from a regular Facebook login either in a browser or a
Facebook app. While this is an extra step the developers felt that this was
the better solution to avoid having unwanted posts in your public timeline.

image::images/facebook2_f20.jpg["Figure: Facebook login", align="center"]

If required, then close the _Facebook_ connection by either closing
_Subsurface_ or by selecting _File -> Preferences -> Facebook_ from the Main
Menu, and clicking the appropriate button on the Facebook Preferences panel.

[[S_Export_other]]
=== Export dive information  to other destinations or formats
For non-_Facebook exports_, the export function can be reached by selecting
_File -> Export_, which brings up the Export dialog. This dialog always
gives two options: save ALL dives, or save only the dives selected in *Dive
List* panel of _Subsurface_. Click the appropriate radio button (see images
below).

image::images/Export_f20.jpg["Figure: Export dialog", align="center"]

A dive log or part of it can be saved in three formats:

* _Subsurface XML_ format. This is the native format used by _Subsurface_.

* Universal Dive Data Format (_UDDF_). Refer to _http://uddf.org_ for more
  information.  UDDF is a generic format that enables communication among many
  dive computers and computer programs.

* _Divelogs.de_, an Internet-based dive log repository. In order to upload to
  _Divelogs.de_, one needs a user-ID as well as a password for
  _Divelogs.de_. Log into _http://en.divelogs.de_ and subscribe to this
  service in order to upload dive log data from _Subsurface_.

* _DiveShare_ is also a dive log repository on the Internet focusing on the
  recreational dives. In order to upload dives one has to provide a used ID,
  so registration with _http://scubadiveshare.com_ is required.

* _CSV dive details_, that includes the most critical information of the dive
  profile. Included information of a dive is: dive number, date, time, buddy,
  duration, depth, temperature and pressure: in short, most of the information
  that recreational divers enter into handwritten log books.

* _CSV dive profile_, that includes a large amount of detail for each dive,
  including the depth profile, temperature and pressure information of each
  dive.

* _HTML_ format, in which the dive(s) are stored in HTML files, readable with
  an Internet browser. Most modern web browsers are supported, but JavaScript
  must be enabled. This HTML file is not intended to be edited by the users.
  The HTML dive log contains most of the information and also contains a
  search option to search the dive log. HTML export is specified on the second
  tab of the Export dialog (image *B* above). A typical use of this option is
  to export all one's dives to a smartphone or a tablet where it would serve
  as a very portable record of dives useful for dive companies that wish to
  verify the dive history of a diver.  This does away with the need to carry
  one's original logbook with one when doing dives with dive companies.

* _Worldmap_ format, an HTML file with a world map upon which each dive and
  some information about it are indicated. This map is not editable. However,
  if one selects any of the dive sites on the map, a summary of the dive is
  available in text, as shown in the image below.

image::images/mapview_f20.jpg["Figure: HTML Map export view", align="center"]


* _Image depths_, which creates a text file that contains the file names of
  all photos or images attached to any of the selected dives in the _Dive
  List_, together with the depth under water where of each of those photos
  were taken.

* _General Settings_, under the HTML tab, provides the following options:

** Subsurface Numbers: if this option is checked, the dive(s) are exported with the
   numbers associated with them in Subsurface, Otherwise the dive(s) will be numbered
   starting from 1.
** Export Yearly Statistics: if this option is checked, a yearly statistics table will
   be attached with the HTML exports.
** Export List only: a list of dives will only be exported and the detailed dive
   information will not be available.

* Under _Style Options_ some style-related options are available like font
  size and theme.

Export to other formats can be achieved through third party facilities, for
instance _www.divelogs.de_.

[[S_Cloud_access]]
== Keeping a _Subsurface_ dive log in the Cloud

For each diver, dive log information is highly important. Not only is it a
record of diving activities for one's own pleasure, but it is important
information required for admission to further training courses or
(sometimes) even diving sites. The security of the dive log is therefore
critical. In order to have a dive log that is resistant to failure of a home
computer hard drive, loss or theft of equipment, the Cloud is an obvious
solution. This also has the added benefit that one can access one's dive log
from anywhere in the world without having to carry it with oneself. For this
reason, facilities such as _divelogs.de_ and _Diving Log_ offer facilities
to store dive log information on the Internet. Although _Subsurface_ does
not offer integrated Cloud storage of dive logs, it is simple to achieve
this using several of the existing facilities on the Internet.

For instance http://www.dropbox.com/[_Dropbox_] offers a free application
that allows files on the Dropbox servers to be seen as a local folder on
one's desktop computer.

image::images/Cloud.jpg["FIGURE: Dropbox folder", align="center"]

The _Dropbox_ program creates a copy of the _Dropbox_ Internet Cloud content
on one's desktop computer. When the computer is connected to the Internet,
the Internet content is automatically updated. Therefore both the _Open_ and
_Save_ of dive logs are done using the local copy of the dive log in the
local _Dropbox_ folder, so there's no need for a direct internet
connection. If the local copy is modified, e.g. by adding a dive, the remote
copy in the _Dropbox_ server in the Cloud will be automatically updated
whenever Internet access is available.

In this way a dive log in one's _Dropbox_ folder can be accessed seamlessly
from the Internet and can be accessed from any place with Internet
access. Currently there are no costs involved for this service. Dropbox
(Windows, Mac and Linux) can be installed by accessing the
http://www.dropbox.com/install[_Install Page on the Dropbox website_]
Alternatively one can use _Dropbox_ as a mechanism to backup one's dive
log. To Store a dive log in the Cloud, select _File -> Save as_ from the
_Subsurface_ main menu, navigate to the _Dropbox_ folder and select the
_Save_ button. To access the dive log in the Cloud, select _File -> Open
Logbook_ from the _Subsurface_ main menu and navigate to the dive log file
in the _Dropbox_ folder and select the _Open_ button.

Several paid services exist on the Internet (e.g. Google, Amazon) where the
same process could be used for the Cloud-based storage of dive logs.


[[S_PrintDivelog]]
== Printing a dive log

_Subsurface_ provides a simple interface to print a whole dive log or only a
few selected dives, including dive profiles and other contextual
information.

Before printing, two decisions are required:

- Should the whole dive log be printed or only part of it? If only part of the
  dive log is required, then the user must select the required dives from the
  *Dive List* panel.
- What gas partial pressure information is required on the dive profile? Users
  should select the appropriate toggle-buttons on the button bar to the left
  of the Dive Profile panel.

Now the print options should be selected to match the user's needs. To do
this, user should select _File -> Print_ from the Main menu. The following
dialogue appears (see the image on the left [A], below).

image::images/PrintDiveLog.jpg["FIGURE: Print dialogue", align="center"]

Under _Print type_ users need to select one of three options:

- Print the complete Dive List: to do this, _Table Print_ should be selected.
- Print the selected dives (dive profiles and all other information) at 6
  dives per printed page: to do this, users should select _6 dives per page_.
- Print the selected dives (dive profiles and all other information) at 2
  dives per printed page: to do this, users should select _2 dives per page_.
- Print the selected dives (dive profiles and all other information) at 1 dive
  per printed page: to do this, users should select _1 dive per page_.

Under _Print options_ users need to select:

- Printing only the dives that have been selected from the dive list prior to
  activating the print dialogue, achieved by checking the box _Print only
  selected dives_.
- Printing in colour, achieved by checking the box with _Print in colour_.

The _Ordering_ affects the layout of the page (or part of it) for each
dive.  The dive profile could be printed at the top of each dive, with the
textual information underneath, or it could be printed with the textual
information at the top with the dive profile underneath. Users should select
the appropriate option in the print dialogue. See the image below which has
a layout with text below the dive profile.

Users can _Preview_ the printed page by selecting the _Preview_ button on
the dialogue. After preview, changes to the options in the print dialogue
can be made, resulting in a layout that fits personal taste.

Next, select the _Print_ button in the dialogue. This activates the regular
print dialogue used by the user operating system (image [*B*] in the middle,
above), allowing them to choose a printer and to set its properties (image
[*C*] on the right, above).  It is important to set the print resolution of
the printer to an appropriate value by changing the printer
properties. Finally, one can print the dives. Below is a (rather small)
example of the output for one particular page.

image::images/Printpreview.jpg["FIGURE: Print preview page", align="center"]


[[S_Configure]]
== Configurer un ordinateur de plongée

_Subsurface_ permet de configurer son ordinateur de plongée. Actuellement,
les familles d'ordinateurs supportés sont Heinrichs-Weikamp (OSTC 2, OSTC 3)
et Suunto Vyper (Stinger, Mosquito, D3, Vyper, Vytec, Cobra, Gekko et
Zoop). De nombreux paramètres de ces ordinateurs de plongée peuvent être
lues et modifiées. La première étape est de s'assurer que les pilotes pour
votre ordinateur de plongée sont installés et que le nom de périphérique de
l'ordinateur de plongée est connu. Voir
<<_appendix_a_operating_system_specific_information_for_importing_dive_information_from_a_dive_computer,APPENDIX
A>> pour plus d'informations sur la manière de procéder.

Une fois que l'ordinateur de plongée est connecté à _Subsurface_,
sélectionner _Fichier -> Configurer l'ordinateur de plongée_, à partir du
menu principal. Fournir le nom du périphérique dans le champ en haut du
panneau de configuration qui ouvre et sélectionne le bon modèle d'ordinateur
de plongée à partir du panneau à gauche (voir l'image ci-dessous).

image::images/Configure_dc_f20.jpg["FIGURE: Configure dive computer", align="center"]

En utilisant les boutons appropriés du panneau de configuration, les actions
suivantes peuvent être réalisées :

 - *Récupérer les détails disponibles*. Cela charge la configuration existante à partir de l'ordinateur de plongée
   dans _Subsurface_, en l'affichant dans le panneau de configuration.
 - *Enregistrer les modifications sur le périphérique*. Cela change la configuration de l'ordinateur
   de plongée pour correspondre aux informations affichées dans le panneau de configuration.
 - *Sauvegarder*. Cela enregistre la configuration dans un fichier. _Subsurface_ demande
   l'emplacement et le nom du fichier pour enregistrer les informations.
 - *Restaurer une sauvegarde*. Cela charge les informations à partir d'un fichier de sauvegarde et l'affiche
   dans le panneau de configuration.
 - *Mettre à jour le firmware*. Si un nouveau firmware est disponible pour l'ordinateur de plongée,
   il sera chargé dans l'ordinateur de plongée.


[[S_Preferences]]
== Setting user _Preferences_ for _Subsurface_

There are several settings within _Subsurface_ that the user can
specify. These are found when selecting _File -> Preferences_. The settings
are performed in five groups: *Defaults*, *Units*, *Graph*, *Language* and
*Network*. All five sections operate on the same principles: the user must
specify the settings that are to be changed, then these changes are saved
using the *Apply* button. After applying all the new settings users can then
leave the settings panel by selecting *OK*.

=== Defaults

There are several settings in the *Defaults* panel:

image::images/Pref1_f20.jpg["FIGURE: Preferences defaults page", align="center"]

  ** *Lists and tables*: Here one can specify the font type and font size of the
     *Dive Table* panel. By decreasing the font size of the *Dive Table*, users can see more dives on a screen.

  ** *Dives*: For the _Default Dive File_ one need to specify the directory and
     file name of one's
     electronic dive log book. This is a file with filename extension .xml. When
     launched, _Subsurface_ will automatically load the specified dive log book.

  ** *Display invalid*:  Dives can be marked as invalid (when a user wishes to hide
     dives that he/she don't consider valid dives, e.g. pool dives, but still want to
     keep them in the dive log). This controls whether those dives are displayed in
     the dive list.

  ** *Default cylinder*: Here users can specify the default cylinder listed in
     the *Equipment* tab of the *Notes* panel.

  ** *Animations*: Some actions in showing the dive profile are performed using
     animations. For instance, the axis values for depth and time change from dive to
     dive. When viewing a different dive, these changes in axis characteristics do not
     happen instantaneously, but are animated. The _Speed_ of animations can be controlled
     by setting this slider
     with faster animation speed to the left, with a 0 value representing no animation
     at all.

  ** *Subsurface web service*: When one subscribes to the <<S_Companion,Subsurface web service>>, a very
     long and hard-to-remember userID is issued. This is the place to save that userID. By
     checking the option _Save User ID locally?_, one ensures that a local copy of that userID
     is saved.

  ** *Clear all settings*: As indicated in the button below this heading, all settings are
     cleared and set to default values.

=== Units
image::images/Pref2_f20.jpg["FIGURE: Preferences Units page", align="center"]

Here user can choose between metric and imperial units of depth, pressure,
volume, temperature and mass. By selecting the Metric or Imperial radio
button at the top, users can specify that all units are in the chosen
measurement system.  Alternatively, if one selects the *Personalise* radio
button, units can be selected independently, with some units in the metric
system and others in imperial.

=== Graph
[[S_CCR_options]]
image::images/Pref3_f20.jpg["FIGURE: Preferences Graph page", align="center"]

[[S_GradientFactors]]
This panel allows two type of selections:

*Show*: Here users can specify the amount of information shown as part of
the dive profile:
** Thresholds: _Subsurface_ can display the nitrogen, oxygen and the helium partial pressures during
   the dive. These are enabled using the toolbar on the left hand side of the *Dive Profile*
   panel. For each of these graphs users can specify a threshold value on the right-hand side of the
   Preferences panel. If any of the graphs go above this threshold level, the graph is
   highlighted in red, indicating that the threshold has been exceeded.

** _Draw dive computer reported ceiling red_: This checkbox allows exactly what it says.
   Not all dive computers report ceiling values. If the dive computer does report it, it may differ
   from the ceilings calculated by _Subsurface_. This is because of the different algorithms and gradient factors available for calculating ceilings, as well as the dynamic way that a
   dive computer can calculate ceilings during a dive.

** _Show unused cylinders in Equipment Tab_: This checkbox allows display of information about unused cylinders when viewing the *Equipment Tab*. Conversely, if this box is not checked, and any cylinders entered using the *Equipment Tab* are not used (e.g. there was no gas switch to such a cylinder), then these cylinders are omitted from that list.

** _Show average depth_: Activating this checkbox causes _Subsurface_ to draw a grey line across
   the dive profile, indicating the mean depth of the dive up to a particular point in time during
   that dive. Normally this is a u-shaped line indicating the deepest average depth just before the
   ascent.

* *Misc*:

** Gradient Factors:* Here users can set the _gradient factors_ used while diving. GF_Low is
   the gradient factor at depth and GF_High is used just below the surface.
   At intermediate depths gradient factors between GF_Low and GF_High are used.
   Gradient factors add conservatism to the nitrogen exposure during a dive, in a
   similar way that many dive computers have a conservatism setting. The lower
   the value of a gradient factor, the more conservative the calculations are with
   respect to nitrogen loading and the deeper the ascent ceilings are. Gradient
   factors of 20/60 are considered conservative and values of 60/90 are considered
   harsh. Checking *GFLow at max depth* box causes GF_Low to be used at the
   deepest depth of a dive. If this box is not checked, GF_Low is applied at
   all depths deeper than the first deco stop. For more information see:

 *** http://www.tek-dive.com/portal/upload/M-Values.pdf[Understanding M-values by Erik Baker, _Immersed_ Vol. 3, No. 3.]

 *** link:http://www.rebreatherworld.com/general-and-new-to-rebreather-articles/5037-gradient-factors-for-dummies.html[Gradient factors for dummies, by Kevin Watts]

 ** _CCR: Show setpoints when viewing pO2:_ With this checkbox ativated, the pO~2~
    graph on the dive profile has an overlay in red which inticates the CCR setpoint
    values. See the section on xref:S_CCR_dives[Closed Circuit Rebreather dives].

 ** _CCR: Show individual O~2~ sensor values when viewing pO~2~:_ Show the pO~2~
    values associated with each of the individual oxygen sensors of a CCR system.
    See the section on xref:S_CCR_dives[Closed Circuit Rebreather dives].

 *  *Configuring dive planning using rebreather equipment:*

 ** _Default CCR setpoint for dive planning:_ Specify the O~2~ setpoint for a
    CCR dive plan. This determines the pO~2~ that will be maintained
    during a particular dive. This is the setpoint that is used at the start
    of any CCR dive. Setpoint changes during the dive can be added via the
    profile context menu.

 ** _pSCR O~2~ metabolism rate:_ For a semiclosed rebreather (pSCR) system, this is the
    volume of oxygen used by a diver each minute. Set this value for pSCR dive planning
    and decompression calculations.

 ** _pSCR ratio:_ For pSCR equipment the dump ratio is the ratio of gas released to the
    environment to that of the gas recirculated to the diver. Set this value for a
    pSCR dive plan.


=== Language
Choose a language that _Subsurface_ will use.

image::images/Pref4_f20.jpg["FIGURE: Preferences Language page", align="center"]

A checkbox allows one to use the _System Default_ language which in most
cases will be the correct setting; with this _Subsurface_ simply runs in the
same language / country settings as the underlying OS. If this is for some
reason undesirable users can uncheck this checkbox and pick a language /
country combination from the list of included localizations. The _Filter_
text box allows one to list similar languages. For instance there are
several system variants of English or French. This particular preference
requires a restart of _Subsurface_ to take effect.

=== Network
This panel facilitates communication between _Subsurface_ and data sources
on the Internet.

image::images/Pref5_f20.jpg["FIGURE: Preferences Network page", align="center"]

This is important, for instance, when _Subsurface_ needs to communicate with
Internet services such as the <<S_Companion,_Subsurface Companion app_>> or
data export/import from _Divelogs.de_. These Internet requirements are
determined by one's type of connection to the Internet and by the Internet
Service Provider (ISP) used.  One's ISP should provide the appropriate
information.  If a proxy server is used for Internet access, the appropriate
information needs to be provided here. The type of proxy needs to be
selected from the dropdown list.  after which the IP address of the host and
the appropriate port number should be provided. If the proxy server uses
authentication, the appropriate userID and password also needs to be
provided so that _Subsurface_ can automatically pass through the proxy
server to access the Internet.

=== Facebook Accesss
This panel allows one to log into a Facebook account in order to transfer
information from Subsurface to Facefook.

image::images/Pref6_f20.jpg["FIGURE: Facebook login panel", align="center"]

If one provides a valid Facebook userID and password, a connection to
Facebook is created. The connection to Facebook is closed when one closes
down Subsurface. At this point the checkbox labelled "Keep connection to
Subsurface", on the login screen has no effect.  See the section
xref:S_facebook[Exporting dive profiles to Facebook] for more information.

[[S_DivePlanner]]
== The _Subsurface_ dive planner
Dive planning is an advanced feature of _Subsurface_, accessible by
selecting _Log -> Plan Dive_ from the main menu. It allows calculation of
nitrogen load during a dive by using the Bühlmann ZH-L16 algorithm with the
addition of gradient factors as implemented by Erik Baker.

****
[icon="images/icons/warning2.png"]
[WARNING]

The _Subsurface_ dive planner IS CURRENTLY EXPERIMENTAL and assumes the user
is already familiar with the _Subsurface_ user interface. It is explicitly
used under the following conditions:

- The user is conversant with dive planning and has the necessary training to
  perform dive planning.
- The user plans dives within his/her certification limits.
- Dive planning makes large assumptions about the characteristics of the
  _average person_ and cannot compensate for individual physiology or health
  or personal history or life style characteristics.
- The safety of a dive plan depends heavily on the way in which the planner is
  used.
- The user is familiar with the user interface of _Subsurface_.
- A user who is not absolutely sure about any of the above requirements should
  not use this feature.
****

=== The _Subsurface_ dive planner screen

Like the _Subsurface_ dive log, the planner screen is divided into several
sections (see image below). The *setup* parameters for a dive are entered
into the several sections on the left hand side of the screen.  The setup is
divided into several sections: Available Gases, Rates, Planning, Gas Options
and Notes.

At the top right hand is a green *design panel* upon which the profile of
the dive can be manipulated directly by dragging and clicking as explained
below. This feature makes the _Subsurface_ dive planner unique in ease of
use.

At the bottom right is a text panel with a heading of _Dive Plan
Details_. This is where the details of the dive plan are provided in a way
that can easily be copied to other software. This is also where any warning
messages about the dive plan are printed.

image::images/PlannerWindow1_f20.jpg["FIGURE: Dive planner startup window", align="center"]


=== Open circuit dives as an example of dive planning

-  Towards the left bottom of the planner (circled in blue in the image below)
   is a dropbox with three options. Select the appropriate one of these:
 ** Open Circuit (the default)
 ** CCR
 ** pSCR

- In the top left-hand area of the planning screen, ensure that the constant
  dive parameters are appropriate. These are: Start date and time of the dive,
  Atmospheric Pressure and Altitude above sea level of the dive site. The
  atmospheric pressure can also be entered as an altitude in metres, assuming
  an atmospheric pressure of 1.013 bar.

- In the table labeled _Available Gases_, add the information of the cylinders
  to be used as well as the gas composition within that cylinder. This is done
  in a similar way as for <<S_CylinderData,providing cylinder data for dive
  logs>>. Choose the cylinder type by double clicking the cylinder type and
  using the dropdown list, then specify the work pressure of this cylinder. By
  leaving the oxygen concentration (O2%) filed empty, the cylinder is assumed
  to contain air. Otherwise enter the oxygen and/or helium concentration in
  the boxes provided in this dialogue. Add additional cylinders by using the
  "+" icon to the top righthand of the dialogue.

- The dialogue indicating _Dive Planner Points_ is usually not used at this
  stage of the dive planning.

*The planning is performed in three stages*

*a) Nitrogen management*: This is performed by specifying the rates for descent and ascent,
as well as the gradient factors (GFLow and GFHigh) under the headings _Rates_ and _Planning_
to the bottom left of the planning screen. Initially, the GFHigh and GFLow values in the _Preferences_
panel of _Subsurface_ is used. If these are changed within the planner (see _Gas Options_ within
the planner), the new values are
used without changing the original values in the _Preferences_. Gradient Factor settings strongly affect the calculated ceilings and their depths.
A very low GFLow value brings about decompression stops early on during the dive.
 ** For more information about Gradient factors, see the section on xref:S_GradientFactors[Gradient Factor Preference settings].
For more information external to this manual see:

 * link:http://www.tek-dive.com/portal/upload/M-Values.pdf[Understanding
   M-values by Erik Baker, _Immersed_ Vol. 3, No. 3.]
 * link:http://www.rebreatherworld.com/general-and-new-to-rebreather-articles/5037-gradient-factors-for-dummies.html[Gradient
   factors for dummies, by Kevin Watts]
link:http://www.amazon.com/Deco-Divers-Decompression-Theory-Physiology/dp/1905492073/ref=sr_1_1?s=books&ie=UTF8&qid=1403932320&sr=1-1&keywords=deco+for+divers[_Deco
for Divers_, by Mark Powell (2008). Aquapress] Southend-on-Sea, UK. ISBN 10:
1-905492-07-3.  An excellent non-technical review.

The ascent rate is critical for nitrogen off-gassing at the end of the dive
and is specified for several depth ranges, utilising the average (or mean)
depth as a yardstick. The mean depth of the dive plan is indicated by a
light grey line on the dive profile. Ascent rates at deeper levels are often
in the range of 8-12 m/min, while ascent rates near the surface are often in
the range of 4-9 m/min. The descent rate is also specified. If the option
_Drop to first depth_ is activated, then the descent phase of the planned
dive will be at the maximal descent rate specified in the _Rates_ section of
the dive setup.


*b) Oxygen management*: In the *Gas Options* part of the dive specification, the maximum partial
pressure for oxygen needs to be specified for the
bottom part of the dive (_bottom po2_) as well as for the decompression part of the dive (_deco po2_).
The most commonly
used values are 1.4 bar for the bottom part of the dive and 1.6 bar for any decompression
stages. Normally, a partial pressure of 1.6 bar is not exceeded. PO2 settings and the depth at which switching to a gas takes place can also be edited in the
_Available Gases_ dialog. Normally the planner decides on switching to a new gas when, during
ascent, the partial pressure of the new gas has increased to 1.6 bar.

*c) Gas management*: With open-circuit dives this is a primary consideration. One needs to keep within the limits of the amount of gas within the dive
cylinder(s), allowing for an appropriate margin for a safe return to the surface, possibly
sharing with a buddy. Under the _Gas Options_ heading, specify the best (but conservative) estimate
of your surface-equivalent air consumption (SAC, also termed RMV) in
litres/min (for the time being, only SI units are supported).  Specify the SAC during the
bottom part of the dive (_bottom SAC_) as well as during the decompression or safety stops of the
dive (_deco SAC_). Values of 15-30 l/min are common. For good gas management, a thumbsuck guess
is not sufficient and one needs to
monitor one's gas consumption on a regular basis, dependent on different dive conditions and/or equipment.
The planner calculates the total volume of gas used during the dive and issues a warning
if one exceeds the total amount of gas available. Good practice demands that one does not dive to
the limit of the gas supply but that an appropriate reserve is kept for unforeseen circumstances.
For technical diving, this reserve can be up to 66% of the total available gas.

Now (at last) one can start the detailed time-depth planning of the
dive. _Subsurface_ offers a unique graphical interface for performing this
part of the planning. The mechanics of doing this is similar to
hand-entering a dive profile in the dive log part of _Subsurface_. Upon
activating the planner, a default dive of depth 15 m for 40 min is offered
in the bue design surface to the top right hand of the screen. The white
dots (waypoints) on the profile can be dragged with a mouse. Create more
waypoints by double-clicking on the profile line and ensuring that the
profile reflects the intended dive. Drag the waypoints to represent the
depth and duration of the dive. It is NOt necessary to specify the ascent
part of the dive since the planner calculates this, based on the settings
that have been specified.  If any of the management limits (for nitrogen,
oxygen or gas) is exceeded, the surface above the dive profile changes from
BLUE to RED.

Each waypoint on the dive profile creates a _Dive Planner Point_ in the
table on the left of the dive planner panel. Ensure that the _Used Gas_
value in each row of that table corresponds to one of the gas mixtures
specified in the _Available Gases_ table.  Add new waypoints until the main
features of the dive have been completed, e.g. the bottom time segment and
deep stops (if these are implemented). Leave the remaining waypoints on the
ascent to _Subsurface_. In most cases _Subsurface_ computes additional way
points in order to fulfill decompression requirements for that dive. A
waypoint can be moved by selecting that waypoint and by using the arrow
keys.  The waypoints listed in the _Dive Planner Points_ dialogue can be
edited by hand in order to obtain a precise presentation of the dive
plan. In fact, one can create the whole dive profile by editing the _Dive
Planner Points_ dialog.

Indicate any changes in gas cylinder used by indicating gas changes as
explained in the section <<S_CreateProfile,hand-creating a dive
profile>>. These changes should reflect the cylinders and gas compositions
defined in the table with _Available Gases_.  If two or more gases are used,
automatic gas switches will be suggested during the ascent to the
surface. However, these changes can be deleted by right-clicking the gas
change and by manually creating a gas change by right-clicking on the
appropriate waypoint.

A non-zero value in the "CC set point" column of the table of dive planner
points indicates a valid setpoint for oxygen partial pressure and that the
segment is dived using a closed circuit rebreather (CCR). If the last
manually entered segment is a CCR segment, the decompression phase is
computed assuming the diver uses a CCR with the specified set-point. If the
last segment (however short) is on open circuit (OC, indicated by a zero
set-point) the decompression is computed in OC mode. The planner only
considers gas changes in OC mode.

Below is an example of a dive plan to 45m using EAN26, followed by an ascent
using EAN50 and using the settings as described above.

image::images/DivePlanner2_f20.jpg["FIGURE: Planning a dive: setup", align="center"]

Once the above has been completed, one can save it by clicking the _Save_
button towards the top middle of the planner. The saved dive plan will
appear in the *Dive List* panel of _Subsurface_.

*The dive plan details*

On the bottom right of the dive planner, under _Dive Plan Details_, the
exact details of the dive plan are provided. These details may be modified
by checking any of the options under the _Notes_ section of the dive
planner, immediately to the left of the _Dive Plan Details_. If a _Verbatim
diveplan_ is requested, a detailed sentence-level explanation of the dive
plan is given. If any of the management specifications have been exceeded
during the planning, a warning message is printed underneath the dive plan
information.

If the option _Display segment duration_ is checked, then the duration of
each depth level is indicated in the _Dive Plan Details_. This duration
INCLUDES the transition time to get to that level. However, if the _Display
transition in deco_ option is checked, the transitions are shown separately
from the segment durations at a particular level.

=== Planning CCR dives

To plan a dive using a closed circuit rebreather, select the _CCR_ option in
the dropdown list, circled in blue in the image below.

*Available gases*: In the _Available gases_ table, enter the cylinder information for the
diluent cylinder and for any bail-out cylinders. Do NOT enter the information for the oxygen
cylinder since it is implied when the _CCR_ dropdown selection is made.

*Entering setpoints*: Specify a default setpoint in the Preferences tab, by selecting _File ->  Preferences ->  Graph_ from the main menu. All user-entered segments in the _Dive planner points_ table
use the default setpoint value. Then, different setpoints can be specified for dive segments
in the _Dive planner points_ table. A zero setpoint
means the diver bails out to open circuit mode for that segment. The decompression is always calculated
using the setpoint of the last manually entered segment. So, to plan a bail out ascent for a
CCR dive, add a one-minute dive segment to the end with a setpoint value of 0. The decompression
algorithm does not switch deco-gases automatically while in CCR mode (i.e. when a positive setpoint is specified) but, of course, this is calculated for bail out ascents.

The dive profile for a CCR dive may look something like the image below.

image::images/Planner_CCR1_f20.jpg["FIGURE: Planning a CCR dive: setup", align="center"]

Note that, in the _Dive plan details_, the gas consumption for a CCR segment
is not calculated, so gas consumptions of 0 litres are the norm.

=== Planning pSCR dives

To plan a dive using a passive semi-closed rebreather (pSCR), select _pSCR_ rather than
_Open circuit_ in the dropdown list.
The parameters of the pSCR diver can be set by selecting  _File ->   Preferences ->   Graph_
from the main menu, where the gas consumption calculation takes into account the pSCR dump
ratio (default 10:1) as well as the metabolism rate. The calculation also takes the oxygen drop
accross the mouthpiece of the rebreather into account. If the
pO~2~ drops below what is considered a save value, a warning appears in the _Dive plan
details_. A typical pSCR configuration is with a single cylinder and one or more bail-out
cylinders. Therefore the setup of the _Available gases_ and the _Dive planner points_ tables
are very similar to that of a CCR dive plan, described above. However, no oxygen setpoints
are specified for pSCR dives. Below is a dive plan for a pSCR dive. The dive is comparable
to that of the CCR dive above, but note the longer ascent duration due to the lower oxygen
in the loop due to the oxygen drop across the mouthpiece of the pSCR equipment.

image::images/Planner_pSCR1_f20.jpg["FIGURE: Planning a pSCR dive: setup", align="center"]


[[S_Replan]]
=== Modifying an existing dive plan

Normally, when a dive plan has been saved, it is accessible from the *Dive
List*, like any other dive log. Within the *Dive List* there is not a way to
change a saved dive plan.  To perform changes to a dive plan, select it on
the *Dive List*. Then, in the main menu, select _Log -> Re-plan dive_. This
will open the selected dive plan within the dive planner, allowing changes
to be made and saved as usual.

In addition there is the option "Save new". This keeps the original planned
dive and adds a (possibly modified) copy to the dive list. If that copy is
saved with the same start time as the original, the two dives are considered
two versions of the same dive and do not influence other each during
decompression calculation (see next section).

=== Planning for repetitive dives

Repetitive dives can easily be planned if the dates and start times of the
repetitive dive set is specified appropriately in the top left-hand _Start
Time_ field. _Subsurface_ calculates the gas loading figures correctly and
the effect of the first dive is evaluated on later dives.

If one has just completed a long/deep dive and is planning another dive,
then highlight, in the *Dive List*, the dive that has just been completed
and then activate the planner. Depending on the start time of the planned
dive, the planner takes into account the gas loading incurred during the
completed dive and allows planning within these limitations.

If only a few standard configurations are used (e.g. in GUE), then a
template dive can be created conforming to one of the configurations. If one
now wishes to plan a dive using this configuration, just highlight the
template dive in the *Dive List* and activate the planner: the planner takes
into account the configuration in the highlighted dive.

=== Printing the dive plan

Selecting the _Print_ button in the planner allows printing of the _Dive
Plan Details_ for wet notes. Alternatively one can cut and paste the _Dive
Plan Details_ for inclusion in a text file or word processing document.

Dive plans have many characteristics in common with dive logs (dive profile,
dive notes, etc).  After a dive plan has been saved, the dive details and
gas calculations are saved in the *Notes* tab. While a dive plan is being
designed, it can be printed using the _Print_ button in the dive
planner. This prints the dive details and gas calculations in the _Dive Plan
Details_ panel of the dive planner. However, after the plan has been saved,
it is represented in a way very similar to a dive log and the gas
calculations cannot be accessed in the same way as during the planning
process. The only way to print the dive plan is to use the _File -> Print_
facility on the main menu in the same way as for dive logs or by copy and
paste to a word processor.

== Description des éléments du menu principal de Subsurface

Cette section décrit les fonctions et les opérations des éléments du menu
principal de Subsurface. Plusieurs éléments ci-dessous sont des liens vers
des sections de ce manuel traitant des opérations relatives.

=== Fichier
- <<S_NewLogbook,_Nouveau carnet de plongée_>> - Fermer le carnet de plongée
  actuellement ouvert et supprime toutes les informations de plongées.
- _Ouvrir un carnet de plongée_ - Cela ouvre une fenêtre pour sélectionner le
  carnet de plongée à ouvrir.
- _Sauvegarder_ - Enregistrer le carnet de plongée qui est actuellement
  ouvert.
- _Enregsitrer sous_ - Enregistrer le carnet actuel sous un nom différent.
- _Fermer_ - Fermer le carnet de plongée actuellement ouvert.
- <<S_ExportLog,_Exporter_>> - Exporter le carnet de plongée actuellement
  ouvert (ou les plongées sélectionnées dans le carnet) vers un des nombreux
  formats.
- <<S_PrintDivelog,_Imprimer_>> - Imprimer le carnet de plongée actuellement
  ouvert.
- <<S_Preferences,_Préférences_>> - Définir les  préférences de _Subsurface_.
- <<S_Configure,_Configurer l'ordinateur de plongée_>> - Modifier la
  configuration d'un ordinateur de plongée.
- _Quitter_ - Quitter _Subsurface_.

=== Importer
- <<S_ImportDiveComputer,_Importer depuis un l'ordinateur de plongée_>> -
  Importer des informations de plongées à partir de l'ordinateur de plongée.
- <<Unified_import,_Importer des fichiers de log_>> - Importer des
  informations de plongées à partir d'un fichier d'un format compatible avec
  _Subsurface_.
- <<S_Companion,_Importer les données GPS depis le service web Subsurface_>> -
  Charge les coordonnées GPS à partir de l'application mobile _Subsurface_
  (téléphones et tablettes).
- <<S_ImportingDivelogsDe,_Importer depuis Divelogs.de_>> - Importer des
  informations de plongées à partir de _www.Divelogs.de_.

=== Journal (log)
- <<S_EnterData,_Ajouter une plongée_>> -  Ajouter manuellement une nouvelle
  plongée au panneau de la *liste des plongées*.
- <<S_DivePlanner,_Planifier une plongée_>> - Cette fonctionnalité permet de
  planifier des plongées.
- <<S_Replan,_Replanifier une plongée_>> - Modifier une plongée planifiée qui
  a été enregistrée dans la *liste des plongées*.
- <<S_CopyComponents,_Copier les composants de la plongée_>> - En
  sélectionnant cette option, vous pouvez copier les informations de plusieurs
  champs d'un journal de plongée vers le presse-papier.
- _Coller les composants de la plongée_  - Colle, dans les plongées
  sélectionnées dans la *liste des plongées*, les informations copiées au
  préalable avec l'option _Copier les composants de la plongée_.
- <<S_Renumber,_Renuméroter_>> - Renuméroter les plongées sélectionnées dans
  le panneau de la *liste des plongées*.
- <<S_Group,_Grouper automatiquement_>> - Grouper les plongées du panneau de
  *liste des plongées* dans des voyages de plongées.
- <<S_DeviceNames,_Editer les noms des ordinateurs de plongée_>> - Modifier
  les noms des ordinateurs de plongée pour faciliter vos journaux (logs).
- <<S_Filter,_Filtrer la liste des plongées_>> - Sélectionner seulement
  certaines plongées, à partir de tags ou de critères de plongées.

=== Vue
- <<S_ViewPanels,_Tout_>> - Affiche les quatre panneaux principaux de
  _Subsurface_ simultanément.
- <<S_ViewPanels,_Liste des plongées_>> - Affiche uniquement le panneau de la
  *liste des plongées*.
- <<S_ViewPanels,_Profil_>> - Affiche uniquement le panneau du *profil de la
  plongée*.
- <<S_ViewPanels,_Info_>> - Affiche uniquement le panneau des *notes*.
- <<S_ViewPanels,_Globe_>> - Affiche uniquement le panneau de la *carte
  mondiale*.
- _Statistiques annuelles_  - Affiche par année le résumé des statistiques des
  plongées effectuées.
- _Ordinateur précédent_  - Passer à l'ordinateur de plongée précédent.
- _Ordinateur suivant_  - Passer à l'ordinateur de plongée suivant.
- _Plein écran_  - Passer en mode plein écran.

=== Aide
- _À propos de Subsurface_  - Affiche un panneau avec le numéro de version de
  _Subsurface_ ainsi que les informations de licence.
- _Vérifier les mises à jour_  - Vérifier si une nouvelle version de
  Subsurface est disponible sur le http://subsurface-divelog.org/[site web de
  _Subsurface_ ].
- <<S_UserSurvey,_Sondge utilisateur_>> - Aidez à rendre _Subsurface_ encore
  meilleur en répondant à notre sondage utilisateur.
- _Manuel utilisateur_  - Ouvre une fenêtre affichant ce manuel utilisateur.



== ANNEXE A : informations spécifiques au système d'exploitation utilisé pour importer les informations de plongées depuis un ordinateur de plongée.

=== Assurez-vous que les pilotes (drivers) nécessaires sont installés
[icon="images/icons/drivers.jpg"]
[NOTE]
Le système d'exploitation de l'ordinateur nécessite les bons pilotes pour
communiquer avec l'ordinateur de plongée de la façon utilisée par
l'ordinateur de plongée (Bluetooth, USB, infra-rouge).

	* Sous Linux, les utilisateurs doivent avoir le bon module noyau de chargé. La
	  plupart des distributions Linux le font automatiquement, de telle sorte que
	  l'utilisateur n'ait rien à faire de particulier. Cependant, certains
	  protocoles de communication nécessitent des pilotes additionnels, plus
	  particulièrement pour certaines technologies telles que l'infra-rouge.

	* Sous Windows, le bon pilote devrait être téléchargé automatiquement la
	  première fois que l'utilisateur branche son ordinateur de plongée sur le
	  port USB de son ordinateur de bureau.

Sous Mac, les utilisateurs peuvent parfois avoir besoin d'installer
manuellement le bon pilote. Par exemple, pour le Mares Puck ou n'importe
quel autre ordinateur de plongée utilisant une interface USB-série basé sur
le composant Silicon Labs CP2101 ou similaire, le bon pilote est disponible
sous _Mac_OSX_VCP_Driver.zip_ sur le
http://www.silabs.com/support/pages/document-library.aspx?p=Interface&f=USB%20Bridges&pn=CP2101[dépôt
de documents et logiciels Silicon Labs].

[[S_HowFindDeviceName]]
=== Comment trouver le nom du périphérique branché sur USB et paramétrer les permissions en écriture
[icon="images/icons/usb.jpg"]
[NOTE]
Lorsqu'un utilisateur connecte un ordinateur de plongée en utilisant l'USB,
généralement _Subsurface_ proposera soit une liste déroulante contenant le
bon nom (ou le point de montage pour un Uemis Zurich) ou la liste sera
désactivée si aucun nom de périphérique n'est nécessaire. Dans les rares cas
où cela ne fonctionnerait pas, voici quelques suggestions pour trouver le
nom de votre périphérique ;

.Sur Windows :

Essayez simplement COM1, COM2, etc. La liste déroulante devrait contenir
tous les périphériques COM connectés.

.Sur MacOS :

La liste déroulante devrait contenir tous les ordinateurs de plongée
connectés.

.Sur Linux :

Il existe un moyen sûr de trouver le port :

 - Déconnecter le cable USB de l'ordinateur de plongée
 - Ouvrir un terminal
 - Taper la commande 'dmesg' et appuyer sur la touche Entrer
 - Connecter le cable USB de l'ordinateur de plongée
 - Taper la commande 'dmesg' et appuyer sur la touche Entrer

Un message similaire à celui-ci devrait apparaitre :

	usb 2-1.1: new full speed USB device number 14 using ehci_hcd
	usbcore: registered new interface driver usbserial
	USB Serial support registered for generic
	usbcore: registered new interface driver usbserial_generic
	usbserial: USB Serial Driver core
	USB Serial support registered for FTDI USB Serial Device
	ftdi_sio 2-1.1:1.0: FTDI USB Serial Device converter detected
	usb 2-1.1: Detected FT232BM
	usb 2-1.1: Number of endpoints 2
	usb 2-1.1: Endpoint 1 MaxPacketSize 64
	usb 2-1.1: Endpoint 2 MaxPacketSize 64
	usb 2-1.1: Setting MaxPacketSize 64
	usb 2-1.1: FTDI USB Serial Device converter now attached to ttyUSB3
	usbcore: registered new interface driver ftdi_sio
	ftdi_sio: v1.6.0:USB FTDI Serial Converters Driver

La troisième ligne en partant du bas montre que l'adaptateur FTDI USB est
détecté et connecté sur +ttyUSB3+. Cette information peut à présent être
utilisée pour les paramètres d'importation en tant que +/dev/ttyUSB3+ pour
que Subsurface utilise le bon port USB.

S'assurer que l'utilisateur possède les droits d'écriture sur le port série
USB :

Sur les systèmes similaires à Unix, les ports USB ne peuvent être accédés
que par des utilisateurs membres du groupe +dialout+. Si vous n'êtes pas
root, vous n'êtes peut-être pas membre de ce groupe et ne pouvez donc pas
utiliser le port USB. Si votre nom d'utilisateur est 'johnB' :

En tant que root, tapez : usermod -a -G dialout johnB+ (utilisateurs
d'Ubuntu : +sudo usermod -a -G dialout johnB+)  Cela ajoute johnB au groupe
+dialout+.
Tapez : +id johnB+     Cela liste tous les groupes auquel johnB appartient et
vérifiez que
l'appartenance au groupe est bien effectif. Le groupe +dialout+ devrait
être listé
parmi les différents IDs.
Sous certaines circonstances, les modifications ne prennent effet qu'après une déconnexionpuis reconnexion sur l'ordinateur (sous Ubuntu, par exemple).
Avec le bon nom de périphérique (par exemple +dev/ttyUSB3+) et avec un accès
en écriture au port USB, l'ordinateur de plongée devrait se connecter et
vous devriez pouvoir importer vos plongées.

[[S_HowFindBluetoothDeviceName]]
=== Setting up bluetooth enabled devices
[icon="images/icons/bluetooth.jpg"]
[NOTE]
For dive computers communicating through bluetooth like the Heinrichs
Weikamp Frog or the Shearwater Predator and Petrel there is a different
procedure to get the devices name to communicate with _Subsurface_. Follow
these steps:

 * *For the dive computer, after enabling Bluetooth, ensure it is in Upload mode.*

For Bluetooth pairing of the dive computer, refer to the manufacturer's user
guide. When using a Shearwater Predator/Petrel, select _Dive Log -> Upload
Log_ and wait for the _Wait PC_ message.

 * *Pair the _Subsurface_ computer with the dive computer.*

.Sur Windows :

Bluetooth is most likely already enabled. For pairing with the dive computer
choose _Control Panel -> Bluetooth Devices -> Add Wireless Device_.  This
should bring up a dialog showing your dive computer (in Bluetooth mode) and
allowing pairing. Right click on it and choose _Propertie s-> COM Ports_ to
identify the port used for your dive computer. If there are several ports
listed, use the one saying "Outgoing" instead of "Incoming".

For downloading to _Subsurface_, the _Subsurface_ drop-down list should
contain this COM port already. If not, enter it manually.

Note: If there are issues afterwards when downloading from the dive computer
using other software, remove the existing pairing with the dive computer.

.Sur MacOS :

Click on the Bluetooth symbol in the menu bar and select _Set up Bluetooth
Device..._. The dive computer should then show up in the list of
devices. Select it and go through the pairing process. This step should only
be needed once for initial setup.

Once the pairing is completed the correct device is shown in the 'Device or
Mount Point' drop-down in the _Subsurface_ *Import* dialog.

.Sur Linux
Ensure Bluetooth is enabled on the _Subsurface_ computer.  On most common
distributions this should be true out of the box and pairing should be
straight forward. For instance, Gnome3 shows a Bluetooth icon in the upper
right corner of the desktop where one selects 'Set up New Device'. This
should show a dialog where one can select the dive computer (which already
should be in Bluetooth mode) and pair it.  If a PIN is required, try
manually setting '0000'.

In the rare cases where the above is not true, then depending on your
system, try +initd+ or +systemd+. This might be different and also involve
loading modules specific to your hardware. In case your system is running
+systemd+, manually run +systemctl start bluetooth.service+ to enable it, in
case of +initd+, run something like +rc.config start bluetoothd+ or
+/etc/init.d/bluetooth start+.

One may also use a manual approach by using such commands:

 * +hciconfig+ shows the Bluetooth devices available on your computer (not dive
   computer), most likely one will see a hci0, if not try +hcitool -a+ to see
   inactive devices and run +sudo hciconfig hci0 up+ to bring them up.

 * +hcitool scanning+ gets a list of bluetooth enabled client devices, look for
   the dive computer and remember the MAC address are shown there

 * +bluez-simple-agent hci0 10:00:E8:C4:BE:C4+ pairs the dive computer with the
   bluetooth stack of the _Subsurface_ computer, copy/paste the MAC address
   from the output of 'hcitool scanning'

Unfortunately on Linux binding to a communication device has to be done
manually by running:

 * +rfcomm bind /dev/rfcomm0 10:00:E8:C4:BE:C4+ binds the dive computer to a
   communication device in the desktop computer, in case rfcomm is already
   taken use rfcomm1 or up. IMPORTANT: Copy/paste the MAC address from the
   output of +hcitool scanning+, the MAC address shown above will not work.

For downloading dives in _Subsurface_ specify the device name connected to
the MAC address in the last step above, e.g. _/dev/rfcomm0_.

[[_appendix_b_dive_computer_specific_information_for_importing_dive_information]]

== APPENDIX B: Dive Computer specific information for importing dive data.

[[S_ImportUemis]]
=== Importing from Uemis Zurich

[icon="images/icons/iumis.jpg"]
[NOTE]
_Subsurface_ downloads the information stored on the SDA (the built-in file
system of the Uemis) including information about dive spots and
equipment. Buddy information is not yet downloadable.  Things are very
similar to a normal USB-connected dive computer (the Uemis is one of those
that recharge when connected to the USB port).  The main difference is that
one does not enter a device name, but instead the location where the
UEMISSDA file system is mounted once connected to the dive computer. On
Windows this is a drive letter ( often 'E:' or 'F:'), on a Mac this is
'/Volumes/UEMISSDA' and on Linux systems this differs depending on the
distribution. On Fedora it usually is
'/var/run/media/<your_username>/UEMISSDA'. In all cases _Subsurface_ should
suggest the correct location in the drop down list.

After selecting the above device name, download the dives from the Uemis
Zurich. One technical issue with the Uemis Zurich download implementation
(this is a Uemis firmware limitation, not a _Subsurface_ issue) is that one
cannot download more than about 40-50 dives without running out of memory on
the SDA. This will usually only happen the very first time one downloads
dives from the Uemis Zurich.  Normally when downloading at the end of a day
or even after a dive trip, the capacity is sufficient. If _Subsurface_
displays an error that the dive computer ran out of space the solution is
straight forward.  Disconnect the SDA, turn it off and on again, and
reconnect it. You can now retry (or start a new download session) and the
download will continue where it stopped previously. One may have to do this
more than once, depending on how many dives are stored on the dive computer.

[[S_ImportingGalileo]]
=== Importing from Uwatec Galileo

[icon="images/icons/Galileo.jpg"]
[NOTE]
The Uwatec Galileo dive computers use infra red (IrDA) communication between
the dive computer and Subsurface. The Uwatec hardware uses a USB dongle
based on the serial infra-red (SIR) protocol and the MSC7780 IrDA controller
manufactured by MosChip and marketed by Scubapro and some electronics
companies.  Under Linux, the kernel already provides for communication using
the IrDA protocol. However, the user additionally needs to load a driver for
the IrDA interface with the dive computer. The easiest way is to load the
*irda-tools* package from the
http://irda.sourceforge.net/docs/startirda.html[Linux IrDA Project].  After
the installation of the irda-tools, the *root user* can specify a device
name from the console as follows: +irattach irda0+

After executing this command, Subsurface will recognise the Galileo dive
computer and download dive information.

Under Windows, a similar situation exists. Drivers for the MCS7780 are
available from some Internet web sites e.g.
http://www.drivers-download.com/Drv/MosChip/MCS7780/[www.drivers-download.com].

For the Apple Mac, IrDA communication via the MCS7780 link is not available
for OSX 10.6 or higher.

[[S_ImportingDR5]]
=== Importing from Heinrichs Weikamp DR5

[icon="images/icons/HW_DR5.jpg"]
[NOTE]
When mounted as a USB drive the Heinrichs Weikamp DR5 saves a single UDDF
file for every dive.  Mark all the dives you'd like to import or open.
Note: The DR5 does not seem to store gradient factors nor deco information,
so for _Subsurface_ it is not possible to display them. Adjust the gradient
factors in the _Graph Settings_ in _Subsurface_ to generate a deco overlay
in the _Subsurface_ *Dive Profile* panel but please note that the deco
calculated by _Subsurface_ will most likely differ from the one displayed on
the DR5.


[[S_ImportingXDeep]]
=== Importing from xDEEP BLACK

[icon="images/icons/HW_xdeepblack.jpg"]
[NOTE]
Each dive has to be individually saved as UDDF file using "Export UDDF"
option in BLACK's logbook menu.  When mounted as a USB drive UDDF files are
available in LOGBOOK directory.  Note: The xDEEP BLACK saves NDL time but
does not seem to store gradient factors nor deco information, so for
_Subsurface_ it is not possible to display them. Adjust the gradient factors
in the _Graph Settings_ in _Subsurface_ to generate a deco overlay in the
_Subsurface_ *Dive Profile* panel but please note that the deco calculated
by _Subsurface_ will most likely differ from the one displayed on the xDEEP
BLACK.


=== Importing from Shearwater Predator using Bluetooth

[icon="images/icons/predator.jpg"]
[NOTE]
Using a Shearwater Predator one may be able to pair Bluetooth but then
encounter issues when downloading, showing errors like _Slip RX: unexp. SLIP
END_ on the Predator.  This might also arise when using other dive log
software and operating systems other than Linux. We have no detailed idea
about the source and how to fix this, but it is reported to be solved
sometimes by one of these steps:

 * use the Bluetooth dongle which came with the Shearwater Predator instead of
   the built-in one of the _Subsurface_ computer
 * switch to different Bluetooth drivers for the same hardware
 * switch off WiFi while using Bluetooth

[[S_PoseidonMkVI]]
=== Importing from Poseidon MkVI Discovery

[icon="images/MkVI.jpeg"]
[NOTE]
Download of dive logs from the MkVI is performed using a custom
communications adapter and the _Poseidon PC Configuration Software_,
obtained when purchasing the MKVI equipment. The latter is a Windows
application allowing configuration of equipment and storage of dive
logs. Communication between dive computer and desktop computer utilises the
IrDA infra-red protocol. Only data for one dive can be downloaded at a time,
comprising three files:

- Setup configuration for the dive and key dive parameters (file with a .txt
  extension)
- Dive log details (file with a .csv extension)
- Redbook format dive log (file with .cvsr extension). This is a compressed
  version of the dive log using a proprietary format.

_Subsurface_ accesses the .txt and the .csv files to obtain dive log
information.


=== Importing from APD Inspiration CCR

[icon="images/APDComputer.jpg"]
[NOTE]
The dive logs of an APD Inspiration or similar CCR dive computer are
downloaded using a communications adapter and _AP Communicator_, obtained
when purchasing the equipment. The dive logs can be viewed using the _AP Log
Viewer_, within Windows or Mac/OS. However, APD logs can be viewed and
managed from within _Subsurface_ (together with dives using many other types
of dive computer). The APD inspiration dive logs are imported into
_Subsurface_ as follows:

- Open a dive within the _AP Log Viewer_.
- Select the tab at the top of the screen, entitled "_Data_".
- If the raw dive log data show on the screen, click on "_Copy to Clipboard_".
- Open a text editor, e.g. Notepad (Windows), TextWrangler (Mac).
- Copy the contents of the clipboard into the text editor and save the text
  file with a filename extension of .CSV
- Within _Subsurface_, select _Import -> Import log files_ to open the
  xref:Unified_import[universal import dialogue].
- In the dropdown list towards the bottom right of the dialogue, select "_CSV
  files_".
- On the list of file names select the .CSV file that has been created
  above. An import dialogue opens.
- In the dropdown list on the top left labeled '_Pre-configured imports_",
  select _APD Log Viewer_.
- Ensure the other settings for the ADP dive log are appropriate, then select
  _OK_.

The APD dive log will appear within _Subsurface_.


== APPENDIX C: Exporting Dive log information from external dive log software.

The import of dive log data from external dive log software is mostly
performed using the dialogue found by selecting _Import_ from the Main Menu,
then clicking on _Import Log Files_. This is a single-step process, more
information about which can be found xref:Unified_import[here.] However, in
some cases, a two-step process may be required:

1. Export the foreign dive log data to format that is accessible from
  _Subsurface_.
2. Import the accessible dive log data into _Subsurface_.

This appendix provides some information about approaches to export dive log
data from foreign dive log software. The procedures below mostly apply to
Linux and/or Windows.

[[S_ImportingDivesSuunto]]
=== Exporting from *Suunto Divemanager (DM3, DM4 or DM5)*
[icon="images/icons/suuntologo.jpg"]
[NOTE]
DiveManager is a MS Windows application for Suunto dive computers.
Divemanager 3 (DM3) is an older version of the Suunto software. More recent
Suunto dive computers use Divemanager version 4 or 5 (DM4 or DM5). The
different versions of Divemanager use different methods and different file
naming conventions to export dive log data.

*Divemanager 3 (DM3):*

1. Start 'Suunto Divemanager 3' and log in with the name containing the logs
2. Do not start the import wizard to import dives from the dive computer.
3. In the navigation tree on the left side of the program-window, select the
   appropriate dives.
4. Within the list of dives, select the dives you would like to import later:
	* To select certain dives: hold 'ctrl' and click the dive
	* To select all dives: Select the first dive, hold down shift and
          select the last dive
5. With the dives marked, use the program menu _File -> Export_
6. The export pop-up will show. Within this pop-up, there is one field called
   'Export Path'.
	* Click the browse button next to the field Export Path
		** A file-manager like window pops up
		** Navigate to the directory for storing the
   Divelog.SDE file
		** Optionally change the name of the file for saving
		** Click 'Save'
	* Back in the Export pop-up, press the button 'Export'
7. The dives are now exported to the file Divelog.SDE.

*Divemanager 4 (DM4) and Divemanager 5 (DM5):*

DM4 and DM5 use identical mechanisms for exporting dive logs.  To export a
divelog from Divemanager one needs to locate the DM4/DM5 database where the
dives are stored. the user can either look for the original database or make
a backup of the dives. Both methods are described here.

Locating the Suunto DM4 (or DM5) database:

1. Start Suunto DM4/DM5
2. Select 'Help -> About'
3. Click 'Copy' after text 'Copy log folder path to clipboard'
4. Now open Windows Explorer
5. Paste the address to the path box at the top of the File Explorer
6. The database is called DM4.db or DM5.db

Making a backup copy of the Suunto DM4/DM5 database:

1. Start Suunto DM4/DM5
2. Select 'File - Create backup'
3. From the file menu select the location and name for the backup, we'll use
   DM4 (or DM5) in here with the default extension .bak
4. Click 'Save'
5. The dives are now exported to the file DM4.bak (or DM5.bak)


=== Exporting from Atomic Logbook
[[Atomic_Export]]

[icon="images/icons/atomiclogo.jpg"]
[NOTE]
Atomic Logbook is a Windows software by Atomic Aquatics. It allows
downloading of dive information from Cobalt and Cobalt 2 dive computers.
The divelog is kept in a SQLite database at
C:\ProgramData\AtomicsAquatics\Cobalt-Logbook\Cobalt.db. This file can be
directly imported to Subsurface.


=== Exporting from Mares Dive Organiser V2.1
[[Mares_Export]]

[icon="images/icons/mareslogo.jpg"]
[NOTE]
Mares Dive Organiser is a Windows application. The dive log is kept as a
Microsoft SQL Compact Edition database with a '.sdf' filename extension. The
database includes all Dive Organiser-registered divers on the particular
computer and all Mares dive computers used. The safest way to obtain a copy
of the dive database is to export the information to another compatible
format which can be imported into _Subsurface_.

1. Within Dive Organiser, select _Database -> Backup_ from the main menu and
   back up the database to the desk top.  This creates a zipped file
   DiveOrganiserxxxxx.dbf.
2. Rename the file to DiveOrganiserxxxxx.zip. Inside the zipped directory is a
   file _DiveOrganiser.sdf_.
3. Extract the _.sdf_ file from the zipped folder to your Desktop.
4. The password for accessing the .zip file is _mares_.

[[S_ImportingDivingLog]]
=== Exporting from *DivingLog 5.0*

[icon="images/icons/divingloglogo.jpg"]
[NOTE]
Unfortunately DivingLog XML files give us no indication on the preferences
set on one's system. So in order for _Subsurface_ to be able to successfully
import XML files from DivingLog one first needs to ensure that DivingLog is
configured to use the Metric system (one can easily change this within
Diving Log by selecting 'File -> Preferences -> Units and Language' by
clicking the 'Metric' button). Then do the following:

1. In DivingLog open the 'File -> Export -> XML' menu
2. Select the dives to export
3. Click on the export button and select the filename

[[S_Appendix_D]]
== APPENDIX D: Exporting a spreadsheet to CSV format

Many divers keep a diving log in some form of a digital file, commonly a
spreadsheet with various fields of information. These logs can be easily
imported into _Subsurface_ after the spreadsheet is converted in a .CSV
file.  This section explains the procedure to convert a diving logbook
stored in a spreadsheet to a .CSV file that will later be imported from
_Subsurface_.  Creating a .CSV is a straightforward task, although the
procedure is somewhat different according to which spreadsheet program is
used.

The first step is to organize the diving data in the spreadsheet, so that
the first row contains the names (or titles) of each column and the
information for each dive is stored in a single row.  _Subsurface_ supports
many data items (Dive #, Date, Time, Duration, Location, GPS, Max Depth,
Mean Depth, Buddy, Notes, Weight and Tags).  The user can organize dive data
following a few simple rules:

1. Date: use one of the following formats: yyyy-mm-dd, dd.mm.yyyy, mm/dd/yyyy
2. Duration: the format should be minutes:seconds.
3. Unit system: only one unit system should be used (i.e., no mixture between
   imperial and metric units)
4. Tags and buddies: values should be separated using a comma.
5. GPS position: users must use decimal degrees, e.g. 30.22496 30.821798

=== _LibreOffice Calc_ and _OpenOffice Calc_

These are open source spreadsheet applications forming parts of larger open
source office suite applications. The user interaction with _LibreOffice_
and _OpenOffice_ is very similar.  In Libreoffice Calc the time format
should be set to minutes:seconds - [mm]:ss and dates should be set to one
of: yyyy-mm-dd, dd.mm.yyyy, mm/dd/yyyy. A typical dive log may look like
this:

image::images/LOffice_spreadsheetdata.jpg["FIGURE: Spreadsheet data", align="center"]

To export the data as a .CSV file from within LibreOffice click _File ->
Save As_. On the dialogue that comes up, select the _Text CSV (.csv)_ as the
file type and select the option _Edit filter settings_.

image::images/LOffice_save_as_options.jpg["FIGURE: Save as options", align="center"]

After selecting _Save_, select the appropriate field delimiter (choose _Tab_
to prevent conflicts with the comma when using this as a decimal point),
then select _OK_.

image::images/LOffice_field_options.jpg["FIGURE: Field options", align="center"]

One can double check the .CSV file by opening it with a text editor, and
then import the dive data as explained on the section
xref:S_ImportingCSVDives[Importing CSV dives].

=== Microsoft _Excel_

The field delimiter (called "_list separator_" in Microsoft manuals) is not
accessible from within _Excel_ and needs to be set through the _Microsoft
Control Panel_. After changing the separator character, all software on the
Windows machine use the new character as a separator.  One can change the
character back to the default character by following the same procedure,
outlined below.

- In Microsoft Windows, click the *Start* button, and then select _Control
  Panel_ from the list on the right-hand side.
- Open the _Regional and Language Options_ dialog box.
- Do one of the following: ** In Windows 7, click the _Formats_ tab, and then
  click _Customize this format_.  ** In Windows XP, click the _Regional
  Options_ tab, and then click _Customize_.
- Type a new separator in the _List separator_ box. To use a TAB-delimited
  file, type the word TAB in the box.
- Click _OK_ twice.

Below is an image of the _Control Panel_:

image::images/Win_SaveCSV2.jpg["FIGURE: Win List separator", align="center"]

To export the dive log in CSV format:

With the dive log opened in _Excel_, select the round Windows button at the
top left, then _Save As_.

image::images/Win_SaveCSV1.jpg["FIGURE: Excel save as option", align="center"]

Click on the left-hand part of the _Save as_ option, NOT on the arrow on the
right-hand. This brings up a dialogue for saving the spreadsheet in an
alternative format. From the dropdown list at the bottom of the dialogue,
marked _Save as Type:_, select _CSV(Comma delimited) (*.CSV)_. Ensure that
the appropriate folder has been selected to save the CSV file into.

image::images/Win_SaveCSV3.jpg["FIGURE: Excel save CSV dialogue", align="center"]

Select the _Save_ button. The CSV-formatted file is saved into the folder
that was selected. One can double check the .CSV file by opening it with a
text editor, and then import the dive data as explained on the section
xref:S_ImportingCSVDives[Importing CSV dives].

== APPENDIX E: FAQs.

=== Subsurface appears to miscalculate gas consumption and SAC
[[SAC_CALCULATION]]
'Question': I dived with a 12.2 l tank, starting with 220 bar and ending
with 100 bar, and I calculate a different SAC compared what _Subsurface_
calculates. Is _Subsurface_ miscalculating?

'Answer': Not really. What happens is that _Subsurface_ actually calculates
gas consumption differently - and better - than you expect.  In particular,
it takes the incompressibility of the gas into account.  Traditionally, Gas
consumption and SAC should be: +consumption = tank size x (start pressure -
end pressure)+

and that's true for an ideal gas, and it's what you get taught in dive
theory.  But an "ideal gas" doesn't actually exist, and real gases actually
don't compress linearly with pressure. Also, you are missing the fact that
one atmosphere of pressure isn't actually one bar.  So the *real*
calculation is:

+consumption = (amount_of_air_at_beginning - amount_of_air_at_end)+

where the amount of air is *not* just "tank size times pressure in bar".
It's a combination of: "take compressibility into account" (which is a
fairly small issue under 220 bar - you'll see more differences when you do
high-pressure tanks with 300bar) and "convert bar to atm" (which is the
majority of your discrepancy).  Remember: one ATM is ~1.013 bar, so without
the compressibility, your gas use is:

+12.2*((220-100)/1.013)+

which is about 1445, not 1464. So there was 19 l too much in your simple
calculation that ignored the difference between 1 bar and one ATM.  The
compressibility does show up above 200 bar, and takes that 1445 down about
eight litres more, so you really did use only about 1437 l of air at surface
pressure.

So be happy: your SAC really is better than your calculations indicated.  Or
be sad: your cylinder contains less air than you thought it did.  And as
mentioned, the "contains less air than you thought it did" really starts
becoming much more noticeable at high pressure. A 400 bar really does not
contain twice as much air as a 200 bar one. At lower pressures, air acts
pretty much like an ideal gas.

=== Some dive profiles have time discrepancies with the recorded samples from my dive computer...

_Subsurface_ ends up ignoring surface time for many things (average depth,
divetime, SAC, etc).  'Question': Why do dive durations in my dive computer
differ from that given by _Subsurface_?

'Answer': For example, if you end up doing a weight check (deep enough to
trigger the "dive started")  but then come back up and wait five minutes for
your buddies, your dive computer may say that your dive is 50 minutes long -
because you have fifty minutes worth of samples - but subsurface will say
it's 45 minutes - because you were actually diving for 45 minutes.  It's
even more noticeable if you do things like divemastering the initial OW
dives, when you may stay in the water for a long time, but spend most of it
at the surface. And then you don't want that to count as some kind of long
dive”.<|MERGE_RESOLUTION|>--- conflicted
+++ resolved
@@ -1666,59 +1666,7 @@
 technical divers who dive deep or long. As far as _Subsurface_ is concerned,
 there are only two types of information that need to be provided:
 
-- *Describe the cylinders used during the dive* This is performed in the *Equipment tab* of
-<<<<<<< HEAD
-  the *Info* panel, as xref:cylinder_definitions[described above]. Enter the cylinders one by one,
-=======
-  the *Dive Info* panel, as xref:cylinder_definitions[described above]. Enter the cylinders one by one,
->>>>>>> 554b652d
-  specifying the characteristics of the cylinder and the gas composition within each cylinder.
-
-- *Record the times at which switches from one cylinder to another was done:* This is information
-  provided by some dive computers (provided the diver indicated these changes to the dive computer
-  by pressing specific buttons). If the dive computer does not provide the information, the diver has to
-  record these changes using a different method, e.g. writing it on a slate.
-
-- *Record the cylinder changes on the dive profile*: If the latter option
-  was followed, the diver needs to indicate the gas change event by right-clicking at the appropriate point
-  in time on the *Dive Profile* panel and indicating the cylinder to which the change was made. After
-  right-clicking, follow the context menu to "Add gas change" and select the appropriate cylinder from
-  those defined during the first step, above (see image below). If the
-<<<<<<< HEAD
-  *tank bar* button in the toolbar has been activated, the cylinder switches are also indicated in the
-=======
-  *tank bar* button in the ttolbar has been activated, the cylinder switches are also indicated in the
->>>>>>> 554b652d
-  tank bar.
-
-Having performed these tasks, _Subsurface_ indicates the appropriate use of
-cylinders in the dive profile.  Below is a multi-cylinder dive, starting off
-with EAN28, then changing cylinders to EAN50 after 26 minutes to perform
-decompression.
-
-image::images/multicylinder_dive.jpg["FIGURE: Multicylinder profile", align="center"]
-
-==== Sidemount dives
-<<<<<<< HEAD
-
-Sidemount diving is just another form of multicylinder diving, often with
-both or all cylinders having the same gas mixture. Although it is a popular
-configuration for cave divers, sidemount diving can be performed by
-recreational divers who have completed the appropriate training. Sidemount
-dive logging involves, exactly as with multicylinder dives, above, three
-steps:
-
-=======
-
-Sidemount diving is just another form of multicylinder diving, often with
-both or all cylinders having the same gas mixture. Although it is a popular
-configuration for cave divers, sidemount diving can be performed by
-recreational divers who have completed the appropriate training. Sidemount
-dive logging involves, exactly as with multicylinder dives, above, three
-steps:
-
->>>>>>> 554b652d
-- *During the dive, record cylinder switch events*. Since sidemount diving normally involves two
+- *During the dive, recording cylinder switch events*. Since sidemount diving normally involves two
   cylinders with air or with the same gas mixture, _Subsurface_ distinguishes among these different
   cylinders. In contrast, most dive computers that allow gas switching only distinguish among different
   _gases_ used, not among different _cylinders_ used. This means that when sidemount dives are downloaded
@@ -1744,52 +1692,6 @@
 
 This section gives an example of the versatility of _Subsurface_ as a dive
 logging tool.
-
-
-[[S_sSCR_dives]]
-==== Semi-closed circuit rebreather (SCR) dives
-
-[icon="images/halcyon_RB80.jpg"]
-[NOTE]
-Passive semi-closed rebreathers (pSCR) comprise a technical advance in
-diving equipment that recirculates the breathing gas that a diver breathes,
-while removing carbon dioxide from the exhaled gas. While a small amount
-(typically a tenth) of the exhaled breathing gas is released into the water,
-a small amount of fresh gas is released from the back gas cylinder
-(typically containing nitrox).  A diver, using a single cylinder of
-breathing gas can therefore dive for much longer periods than using a
-recreational open-circuit configuration. With pSCR equipment, a very small
-amount of breathing gas is released every time the breather inhales. With
-active SCR (aSCR) equipment, in contrast, a small amount of breathing gas is
-released continuously from the back cylinder.
-
-To log pSCR dives, no special procedures are required, just the normal steps
-outlined above:
-
-<<<<<<< HEAD
-- Select pSCR in the _Dive Mode_ dropdown list on the *Info* panel.
-=======
-- Select pSCR in the _Dive Mode_ dropdown list on the *Dive Info* panel.
->>>>>>> 554b652d
-
-- pSCR diving often involves gas changes, requiring an additional cylinder.
-  Define all the appropriate cylinders as described above and indicate the
-  cylinder/gas changes as described above in the section on
-  xref:S_MulticylinderDives[multicylinder dives].
-
-If a pSCR _Dive Mode_ has been selected, the dive ceiling for pSCR dives is
-<<<<<<< HEAD
-adjusted for the oxygen drop across the mouthpiece which often requires
-=======
-adjusted for the oxygen drop accross the mouthpiece which often requires
->>>>>>> 554b652d
-longer decompression periods. Below is a dive profile of a pSCR dive using
-EAN36 on the back cylinder and oxygen for decompression. Note that this dive
-lasted over two hours.
-
-image::images/pSCR_profile.jpg["FIGURE: pSCR profile", align="center"]
-
-
 
 [[S_CCR_dives]]
 ==== Closed circuit rebreather (CCR) dives
